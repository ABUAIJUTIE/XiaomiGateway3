--- conflicted
+++ resolved
@@ -27,27 +27,7 @@
 }
 
 
-<<<<<<< HEAD
 class XAqaraS2(XEntity, ClimateEntity):
-=======
-async def async_setup_entry(
-    hass: HomeAssistant, config_entry: ConfigEntry, add_entities: AddEntitiesCallback
-) -> None:
-    def new_entity(gateway: XGateway, device: XDevice, conv: Converter) -> XEntity:
-        if conv.mi == "4.21.85":
-            return AqaraE1(gateway, device, conv)
-        if device.model == 14050:
-            return ScdvbHAVC(gateway, device, conv)
-        else:
-            return XiaomiClimate(gateway, device, conv)
-
-    gw: XGateway = hass.data[DOMAIN][config_entry.entry_id]
-    gw.add_setup(__name__, setup_entity(hass, config_entry, add_entities, new_entity))
-
-
-# noinspection PyAbstractClass
-class XiaomiClimate(XEntity, ClimateEntity):
->>>>>>> 1431109b
     _attr_fan_mode = None
     _attr_fan_modes = [FAN_LOW, FAN_MEDIUM, FAN_HIGH, FAN_AUTO]
     _attr_hvac_mode = None
@@ -62,13 +42,8 @@
     _enabled = None
     _mode = None
 
-<<<<<<< HEAD
     def set_state(self, data: dict):
-=======
-    @callback
-    def async_set_state(self, data: dict):
         self._enabled = data.get("power")
->>>>>>> 1431109b
         self._attr_current_temperature = data.get("current_temp")
         self._attr_fan_mode = data.get("fan_mode")
         self._attr_hvac_mode = data.get("hvac_mode")
@@ -132,14 +107,7 @@
             payload = {"climate": False}
         else:
             return
-<<<<<<< HEAD
         self.device.write(payload)
-
-
-XEntity.NEW["climate.model.lumi.airrtc.tcpecn02"] = XAqaraS2
-XEntity.NEW["climate.model.lumi.airrtc.agl001"] = XAqaraE1
-=======
-        await self.device_send(payload)
 
 class ScdvbHAVC(XEntity, ClimateEntity):
     _attr_fan_mode = None
@@ -196,4 +164,6 @@
             if hvac_mode == HVACMode.AUTO:
                 hvac_mode = self._mode
             await self.device_send({"hvac_mode": hvac_mode})
->>>>>>> 1431109b
+
+XEntity.NEW["climate.model.lumi.airrtc.tcpecn02"] = XAqaraS2
+XEntity.NEW["climate.model.lumi.airrtc.agl001"] = XAqaraE1