"""
Each device has a specification:

    {
        "<model>": ["<brand>", "<name>", "<market model>"],
        "spec": [<list of converters>],
        "support": <from 1 to 5>,
        "ttl": <time to live>
    }

- model - `lumi.xxx` for Zigbee devices, number (pdid) for BLE and Mesh devices
- spec - list of converters
- support - optional score of support from 5 to 1
- ttl - optional available timeout

Each converter has:

    Converter(<attribute name>, <hass domain>, <mi name>)

- attribute - required, entity or attribute name in Hass
- domain - optional, hass entity type (`sensor`, `switch`, `binary_sensor`...)
- mi - optional, item name in Lumi spec (`8.0.2012`) or MIoT spec (`2.p.1`)
- enabled - optional, default True:
   - True - entity will be enabled on first setup
   - False - entity and converter! will be disabled on first setup
   - None - converter will be enabled, but entity will be setup with first data

Old Zigbee devices uses Lumi format, new Zigbee 3 and Mesh devices uses MIoT format.
MIoT can be `siid.property.piid` or `siid.event.piid`.

Converter may have different types:

- Converter - default, don't change/convert value
- BoolConv - converts int to bool on decode and bool to int on encode
- MapConv - translate value using mapping: `{0: "disarmed", 1: "armed_home"}`
- MathConv - support multiply, round value and min/max borders
- BrightnessConv - converts `0..<max>` to `0..255`, support set `max` value
- and many others...

For MIoT bool properties you should use `Converter`. For MIoT uint8 properties you
should use `BoolConv`.

By default, the entity is updated only if the decoded payload has its attribute. But one
entity can process multiple attributes, example bulb: `light`, `brightness`,
`color_temp`. In this case you should set `parent` attribute name:

    BoolConv("light", "light", "4.1.85")
    BrightnessConv("brightness", mi="14.1.85", parent="light")
    Converter("color_temp", mi="14.2.85", parent="light")

Another case: one converter may generate multiple attributes, so you should set `childs`
for it. By default, `sensor` and `binary_sensor` with childs will adds its values to its
attributes.

If converter has `enabled=None` - it will work, but entity will setup only with first
data from device. Useful if we don't know exact spec of device. Example, battery not
exist on some firmwares of some devices.

The name of the attribute defines the device class, icon and unit of measure.
Recommended attributes names:

- motion - the sensor can only send motion detection (timeout in Hass)
- occupancy - the sensor can send motion start and motion stop
- plug - for sockets with male connector
- outlet - for sockets with only female connector (wall installation)
- switch - for relays and switches with buttons (wall installation, remotes)
- led - control device led light
- wireless - change mode from wired to wireless (decoupled)
- power_on_state - default state when electricity is supplied
- contact - for contact sensor
- moisture - for water leak sensor

Support level should be set only for confirmed devices. For theoretically supported it
should be empty. For unsupported it should be less than 3.

Support levels:
- 5 - The device can do everything it can do
- 4 - The device works well, missing some settings
- 3 - The device works, but it missing some functionality
- 2 - The device does not work well, it is not recommended to use
- 1 - The device does not work at all
- empty - theoretically supported, unconfirmed

Nice project with MIoT spec description: https://home.miot-spec.com/
"""
from .base import *
from .mibeacon import *
from .stats import *
from .zigbee import *

# Black formatter (https://black.readthedocs.io/) max-line-length = 88
# fmt: off

########################################################################################
# Gateways
########################################################################################

DEVICES = [{
    "lumi.gateway.mgl03": ["Xiaomi", "Multimode Gateway", "ZNDMWG03LM"],
    "support": 4,  # @AlexxIT TODO: cloud link
    "spec": [
        # write pair=60 => report discovered_mac => report 8.0.2166? =>
        # write pair_command => report added_device => write pair=0
        MapConv("pair", mi="8.0.2109", map={60: True, 0: False}, parent="data"),
        MapConv("alarm", "alarm_control_panel", mi="3.p.1", map=GATE_ALARM),
        BoolConv("alarm_trigger", mi="3.p.22", parent="alarm"),

        Converter("discovered_mac", mi="8.0.2110", parent="data"),
        Converter("pair_command", mi="8.0.2111", parent="data"),
        Converter("added_device", mi="8.0.2084", parent="data"),
        RemoveDIDConv("remove_did", mi="8.0.2082", parent="data"),

        # also updated from child devices OTAConv
        Converter("ota_progress", parent="data"),

        # support change with remote.send_command
        Converter("power_tx", mi="8.0.2012"),
        Converter("channel", mi="8.0.2024"),

        Converter("command", "select", parent="data"),
        Converter("data", "select"),

        CloudLinkConv("cloud_link", "binary_sensor", mi="8.0.2155", enabled=False),
        BoolConv("led", "switch", mi="6.p.6", enabled=False),

        GatewayStats,

        # Converter("device_model", mi="8.0.2103"),  # very rare
        # ConstConv("pair", mi="8.0.2081", value=False),  # legacy pairing_stop
    ],
}, {
    "lumi.gateway.aqcn02": ["Aqara", "Hub E1 CN", "ZHWG16LM"],
    "lumi.gateway.aqcn03": ["Aqara", "Hub E1 EU", "HE1-G01"],
    "lumi.gateway.mcn001": ["Xiaomi", "Multimode Gateway 2 CN", "DMWG03LM"],
    "lumi.gateway.mgl001": ["Xiaomi", "Multimode Gateway 2 EU", "ZNDMWG04LM"],
    "support": 3,  # @AlexxIT
    "spec": [
        MapConv("pair", mi="8.0.2109", map={60: True, 0: False}, parent="data"),

        Converter("discovered_mac", mi="8.0.2110", parent="data"),
        Converter("pair_command", mi="8.0.2111", parent="data"),
        Converter("added_device", mi="8.0.2084", parent="data"),
        Converter("remove_did", mi="8.0.2082", parent="data"),

        # also updated from child devices OTAConv
        Converter("ota_progress", parent="data"),

        # support change with remote.send_command
        Converter("power_tx", mi="8.0.2012"),
        Converter("channel", mi="8.0.2024"),

        Converter("command", "select", parent="data"),
        Converter("data", "select"),

        GatewayStats
    ],
}]

########################################################################################
# Zigbee
########################################################################################

DEVICES += [{
    # don"t work: protect 8.0.2014, power 8.0.2015, plug_detection 8.0.2044
    "lumi.plug": ["Xiaomi", "Plug CN", "ZNCZ02LM"],  # tested
    "lumi.plug.mitw01": ["Xiaomi", "Plug TW", "ZNCZ03LM"],
    "lumi.plug.maus01": ["Xiaomi", "Plug US", "ZNCZ12LM"],
    "support": 5,  # @AlexxIT
    "spec": [
        Plug, Power, Energy, ChipTemp, PowerOffMemory, ChargeProtect, Led,
        # Converter("max_power", "sensor", mi="8.0.2042", enabled=False),
    ],
}, {
    "lumi.plug.mmeu01": ["Xiaomi", "Plug EU", "ZNCZ04LM"],
    "spec": [
        Plug, Power, Voltage, Energy, ChipTemp,
        BoolConv("plug_detection", "binary_sensor", mi="8.0.2044"),
    ],
}, {
    "lumi.ctrl_86plug.aq1": ["Aqara", "Wall Outlet", "QBCZ11LM"],
    "lumi.ctrl_86plug": ["Aqara", "Wall Outlet", "QBCZ11LM"],
    "spec": [
        Outlet, Power, Energy, ChipTemp, PowerOffMemory, ChargeProtect, Led, Wireless,
    ],
}, {
    "lumi.ctrl_ln1.aq1": ["Aqara", "Single Wall Switch", "QBKG11LM"],
    "lumi.ctrl_ln1": ["Aqara", "Single Wall Switch", "QBKG11LM"],
    "lumi.switch.b1nacn02": ["Aqara", "Single Wall Switch D1 CN (with N)", "QBKG23LM"],
    "spec": [Switch, Power, Energy, Action, Button, Wireless, Led],
}, {
    "lumi.ctrl_neutral1": ["Aqara", "Single Wall Switch", "QBKG04LM"],
    "lumi.switch.b1lacn02": ["Aqara", "Single Wall Switch D1 CN (no N)", "QBKG21LM"],
    "spec": [Switch, Action, Button, Wireless, Led],
}, {
    # dual channel on/off, power measurement
    "lumi.ctrl_ln2.aq1": ["Aqara", "Double Wall Switch", "QBKG12LM"],
    "lumi.ctrl_ln2": ["Aqara", "Double Wall Switch", "QBKG12LM"],
    "lumi.switch.b2nacn02": ["Aqara", "Double Wall Switch D1 CN (with N)", "QBKG24LM"],
    "spec": [
        Channel1, Channel2, Power, Energy,
        Action, Button1, Button2, ButtonBoth,
        Wireless1, Wireless2, PowerOffMemory, Led,
    ],
}, {
    "lumi.relay.c2acn01": ["Aqara", "Relay CN", "LLKZMK11LM"],  # tested
    "support": 4,  # @AlexxIT TODO: test load_s0 8.0.2034 load_s1 8.0.2035
    "spec": [
        Channel1, Channel2, Current, Power, Voltage, Energy,
        Action, Button1, Button2, ButtonBoth, ChipTemp,
        BoolConv("interlock", "switch", mi="4.9.85", enabled=False),
    ],
}, {
    "lumi.ctrl_neutral2": ["Aqara", "Double Wall Switch (no N)", "QBKG03LM"],
    "lumi.switch.b2lacn02": ["Aqara", "Double Wall Switch D1 CN (no N)", "QBKG22LM"],
    "spec": [
        Channel1, Channel2, Action, Button1, Button2, ButtonBoth,
        Wireless1, Wireless2, Led,
    ]
}, {
    # triple channel on/off, no neutral wire
    "lumi.switch.l3acn3": ["Aqara", "Triple Wall Switch D1 CN (no N)", "QBKG25LM"],
    "spec": [
        Channel1, Channel2, Channel3,
        Action, Button1, Button2, Button3, Button12, Button13, Button23,
        Wireless1, Wireless2, Wireless3, PowerOffMemory, Led,
    ],
}, {
    # with neutral wire, thanks @Mantoui
    "lumi.switch.n3acn3": ["Aqara", "Triple Wall Switch D1 CN (with N)", "QBKG26LM"],
    "spec": [
        Channel1, Channel2, Channel3, Power, Voltage, Energy,
        Action, Button1, Button2, Button3, Button12, Button13, Button23,
        Wireless1, Wireless2, Wireless3, PowerOffMemory, Led,
    ],
}, {
    # we are using lumi+zigbee converters for support heartbeats and transition
    # light with brightness and color temp
    "lumi.light.cwopcn02": ["Aqara", "Opple MX650 CN", "XDD12LM"],
    "lumi.light.cwopcn03": ["Aqara", "Opple MX480 CN", "XDD13LM"],
    "ikea.light.led1545g12": ["IKEA", "Bulb E27 980 lm", "LED1545G12"],
    "ikea.light.led1546g12": ["IKEA", "Bulb E27 950 lm", "LED1546G12"],
    "ikea.light.led1536g5": ["IKEA", "Bulb E14 400 lm", "LED1536G5"],
    "ikea.light.led1537r6": ["IKEA", "Bulb GU10 400 lm", "LED1537R6"],
    "spec": [
        BoolConv("light", "light", mi="4.1.85"),
        ZXiaomiBrightnessConv("brightness", mi="14.1.85", parent="light"),
        ZXiaomiColorTempConv("color_temp", mi="14.2.85", parent="light")
    ],
}, {
    "lumi.light.aqcn02": ["Aqara", "Bulb CN", "ZNLDP12LM"],
    "spec": [
        BoolConv("light", "light", mi="4.1.85"),
        ZXiaomiBrightnessConv("brightness", mi="14.1.85", parent="light"),
        ZXiaomiColorTempConv("color_temp", mi="14.2.85", parent="light"),
        MapConv("power_on_state", "select", mi="8.0.2030", map=BULB_MEMORY,
                enabled=False),
    ],
}, {
    "lumi.light.acn003": ["Aqara", "L1-350 Ceiling Light", "ZNXDD01LM"],
    "spec": [
        BoolConv("light", "light", mi="2.p.1"),
        ZXiaomiBrightnessConv("brightness", mi="2.p.2", parent="light"),
        ZXiaomiColorTempConv("color_temp", mi="2.p.3", parent="light"),
    ],
}, {
    # light with brightness
    "ikea.light.led1623g12": ["IKEA", "Bulb E27 1000 lm", "LED1623G12"],
    "ikea.light.led1650r5": ["IKEA", "Bulb GU10 400 lm", "LED1650R5"],
    "ikea.light.led1649c5": ["IKEA", "Bulb E14 400 lm", "LED1649C5"],  # tested
    "spec": [
        BoolConv("light", "light", mi="4.1.85"),
        ZXiaomiBrightnessConv("brightness", mi="14.1.85", parent="light"),
    ],
}, {
    # button action, no retain
    "lumi.sensor_switch": ["Xiaomi", "Button", "WXKG01LM"],
    "lumi.remote.b1acn01": ["Aqara", "Button CN", "WXKG11LM"],
    "lumi.sensor_switch.aq2": ["Aqara", "Button", "WXKG11LM"],
    "lumi.sensor_switch.aq3": ["Aqara", "Shake Button", "WXKG12LM"],
    "lumi.remote.b186acn01": ["Aqara", "Single Wall Button CN", "WXKG03LM"],
    "lumi.remote.b186acn02": ["Aqara", "Single Wall Button D1 CN", "WXKG06LM"],
    "lumi.sensor_86sw1": ["Aqara", "Single Wall Button", "WXKG03LM"],
    "spec": [Action, Button, Battery, BatteryLow, BatteryOrig, ChipTemp],
}, {
    # multi button action, no retain
    "lumi.sensor_86sw2.es1": ["Aqara", "Double Wall Button", "WXKG02LM"],
    "lumi.sensor_86sw2": ["Aqara", "Double Wall Button", "WXKG02LM"],
    "lumi.remote.b286acn01": ["Aqara", "Double Wall Button CN", "WXKG02LM"],
    "lumi.remote.b286acn02": ["Aqara", "Double Wall Button D1 CN", "WXKG07LM"],
    "spec": [
        Action, Button1, Button2, ButtonBoth, Battery, BatteryLow, BatteryOrig, ChipTemp
    ],
}, {
    "lumi.remote.b286opcn01": ["Aqara", "Opple Two Button CN", "WXCJKG11LM"],
    "lumi.remote.b486opcn01": ["Aqara", "Opple Four Button CN", "WXCJKG12LM"],
    "lumi.remote.b686opcn01": ["Aqara", "Opple Six Button CN", "WXCJKG13LM"],
    "spec": [
        ZAqaraOppleMode("mode", "select", enabled=False),
        Action, Button1, Button2, Button3, Button4, Button5, Button6,
        ButtonBoth, Battery, BatteryLow, BatteryOrig, ChipTemp,
    ],
}, {
    # temperature and humidity sensor
    "lumi.sensor_ht": ["Xiaomi", "TH Sensor", "WSDCGQ01LM"],
    "spec": [
        Temperature, Humidity, Battery, BatteryLow, BatteryOrig, ChipTemp
    ],
}, {
    # temperature, humidity and pressure sensor
    "lumi.weather": ["Aqara", "TH Sensor", "WSDCGQ11LM"],
    "spec": [
        Temperature, Humidity, Battery, BatteryOrig,
        MathConv("pressure", "sensor", mi="0.3.85", multiply=0.01),
    ],
}, {
    # door window sensor
    "lumi.sensor_magnet": ["Xiaomi", "Door/Window Sensor", "MCCGQ01LM"],
    "lumi.sensor_magnet.aq2": ["Aqara", "Door/Window Sensor", "MCCGQ11LM"],
    "spec": [
        # hass: On means open, Off means closed
        BoolConv("contact", "binary_sensor", mi="3.1.85"),
        Battery, BatteryLow, BatteryOrig, ChipTemp,
    ],
}, {
    # motion sensor
    "lumi.sensor_motion": ["Xiaomi", "Motion Sensor", "RTCGQ01LM"],
    "spec": [
        BoolConv("motion", "binary_sensor", mi="3.1.85"),
        Battery, BatteryLow, BatteryOrig, ChipTemp
    ],
}, {
    # motion sensor with illuminance
    "lumi.sensor_motion.aq2": ["Aqara", "Motion Sensor", "RTCGQ11LM"],
    "spec": [
        BoolConv("motion", "binary_sensor", mi="3.1.85"),
        Converter("illuminance", "sensor", mi="0.3.85"),
        # Converter("illuminance", "sensor", mi="0.4.85"),
        Battery, BatteryOrig
    ],
}, {
    # motion sensor E1 with illuminance
    "lumi.motion.acn001": ["Aqara", "Motion Sensor E1", "RTCGQ15LM"],
    "spec": [
        EventConv("motion", "binary_sensor", mi="2.e.1"),
        Converter("illuminance", "sensor", mi="2.p.1"),
        BatteryConv("battery", "sensor", mi="3.p.2"),  # voltage, mV
        MapConv("battery_low", "binary_sensor", mi="3.p.1", map=BATTERY_LOW,
                enabled=False)
    ],
}, {
    # water leak sensor
    "lumi.sensor_wleak.aq1": ["Aqara", "Water Leak Sensor", "SJCGQ11LM"],
    "spec": [
        BoolConv("moisture", "binary_sensor", mi="3.1.85"),
        Battery, BatteryOrig,
    ],
}, {
    # vibration sensor
    "lumi.vibration.aq1": ["Aqara", "Vibration Sensor", "DJT11LM"],
    "support": 3,  # @AlexxIT TODO: need some tests
    "spec": [
        Action, Battery, BatteryLow, BatteryOrig,
        Converter("bed_activity", mi="0.1.85"),
        TiltAngleConv("tilt_angle", mi="0.2.85"),
        Converter("vibrate_intensity", mi="0.3.85"),
        VibrationConv("vibration", mi="13.1.85"),
        Converter("vibration_level", mi="14.1.85"),  # read/write from 1 to 30
    ],
}, {
    # cube action, no retain
    "lumi.sensor_cube.aqgl01": ["Aqara", "Cube EU", "MFKZQ01LM"],  # tested
    "lumi.sensor_cube": ["Aqara", "Cube", "MFKZQ01LM"],
    "support": 5,  # @AlexxIT
    "spec": [
        ZAqaraCubeMain("action", "sensor"),
        ZAqaraCubeRotate("angle"),
        # Converter("action", mi="13.1.85"),
        # Converter("duration", mi="0.2.85", parent="action"),
        # MathConv("angle", mi="0.3.85", parent="action", multiply=0.001),
        Battery, BatteryOrig
    ],
}, {
    "lumi.sensor_smoke": ["Honeywell", "Smoke Sensor", "JTYJ-GD-01LM/BW"],
    "spec": [
        Converter("smoke_density", "sensor", mi="0.1.85"),
        BoolConv("smoke", "binary_sensor", mi="13.1.85"),
        Battery, BatteryOrig
    ],
}, {
    "lumi.sensor_natgas": ["Honeywell", "Gas Sensor", "JTQJ-BF-01LM/BW"],
    "support": 4,  # @AlexxIT TODO: selftest?
    "spec": [
        Converter("gas_density", "sensor", mi="0.1.85"),
        BoolConv("gas", "binary_sensor", mi="13.1.85"),
        GasSensitivityReadConv(
            "sensitivity", "select", mi="14.2.85", enabled=False
        ),
        GasSensitivityWriteConv("sensitivity", mi="14.1.85"),
    ],
}, {
    "lumi.curtain": ["Aqara", "Curtain", "ZNCLDJ11LM"],
    "lumi.curtain.aq2": ["Aqara", "Roller Shade", "ZNGZDJ11LM"],
    "spec": [
        MapConv("motor", "cover", mi="14.2.85", map=MOTOR),
        Converter("position", mi="1.1.85", parent="motor"),
        MapConv("run_state", mi="14.4.85", map=RUN_STATE, parent="motor"),
    ],
}, {
    "lumi.curtain.hagl04": ["Aqara", "Curtain B1 EU", "ZNCLDJ12LM"],
    "spec": [
        MapConv("motor", "cover", mi="14.2.85", map=MOTOR),
        Converter("position", mi="1.1.85", parent="motor"),
        MapConv("run_state", mi="14.4.85", map=RUN_STATE, parent="motor"),
        Converter("battery", "sensor", mi="8.0.2001"),
        MapConv("power_mode", mi="14.5.85", map={
            1: "adapter", 3: "battery", 4: "charging"
        })
    ],
}, {
    "lumi.lock.aq1": ["Aqara", "Door Lock S1", "ZNMS11LM"],
    "lumi.lock.acn02": ["Aqara", "Door Lock S2 CN", "ZNMS12LM"],
    "spec": [
        # dead_bolt or square_locked or 13.22.85
        LockConv("square", "binary_sensor", mi="13.16.85", mask=0x10),
        # anti_bolt or reverse_locked or 3.1.85
        LockConv("reverse", "binary_sensor", mi="13.16.85", mask=0x04),
        # latch_bolt
        LockConv("latch", "binary_sensor", mi="13.16.85", mask=0x01),
        # other sensors
        Converter("battery", "sensor", mi="8.0.2001"),
        LockActionConv("key_id", "sensor", mi="13.1.85"),
        LockActionConv("method", mi="13.15.85", map={1: "fingerprint", 2: "password"}),
        LockActionConv("error", mi="13.4.85", map={
            1: "Wrong password", 2: "Wrong fingerprint"
        }),
        # BoolConv("lock", "binary_sensor", mi="13.20.85")
        Action,
    ],
}, {
    # it's better to read only one property 13.26.85 and ignore others
    "lumi.lock.acn03": ["Aqara", "Door Lock S2 Pro CN", "ZNMS13LM"],
    "spec": [
        # corner_bolt or door_state or 13.26.85 (only on S2 Pro)
        LockConv("lock", "binary_sensor", mi="13.16.85", mask=0x40),
        # dead_bolt or square_locked or 13.22.85
        LockConv("square", "binary_sensor", mi="13.16.85", mask=0x10),
        # anti_bolt or reverse_locked or 3.1.85
        LockConv("reverse", "binary_sensor", mi="13.16.85", mask=0x04),
        # latch_bolt
        LockConv("latch", "binary_sensor", mi="13.16.85", mask=0x01),
        # other sensors
        Converter("battery", "sensor", mi="8.0.2001"),
        LockActionConv("key_id", mi="13.1.85"),
        LockActionConv("lock_control", mi="13.25.85", map=LOCK_CONTROL),
        LockActionConv("door_state", mi="13.26.85", map=DOOR_STATE),
        LockActionConv("lock_state", mi="13.28.85", map=LOCK_STATE),
        LockActionConv("alarm", mi="13.5.85", map=LOCK_ALARM),
        LockActionConv("card_wrong", mi="13.2.85"),
        LockActionConv("psw_wrong", mi="13.3.85"),
        LockActionConv("fing_wrong", mi="13.4.85"),
        LockActionConv("verified_wrong", mi="13.6.85"),
        Action,
        # BoolConv("reverse_locked", "binary_sensor", mi="3.1.85"),
        # BoolConv("square_locked", mi="13.22.85"),
        # BoolConv("open_verified", mi="13.15.85"),
        # BoolConv("elekey_verified", mi="13.27.85"),
        # BoolConv("key_not_pull", mi="13.35.85"),
    ],
}, {
    # https://github.com/AlexxIT/XiaomiGateway3/issues/101
    "lumi.airrtc.tcpecn02": ["Aqara", "Thermostat S2 CN", "KTWKQ03ES"],
    "spec": [
        # BoolConv("power", mi="3.1.85", xiaomi="power_status"),
        ClimateConv("climate", "climate", mi="14.2.85"),
        Converter("current_temp", mi="3.2.85"),
        MapConv("hvac_mode", mi="14.8.85", map={0: "heat", 1: "cool", 15: "off"}),
        MapConv("fan_mode", mi="14.10.85", map={
            0: "low", 1: "medium", 2: "high", 3: "auto"
        }),
        ClimateTempConv("target_temp", mi="14.9.85"),
    ],
}, {
    "lumi.airrtc.agl001": ["Aqara", "Thermostat E1", "SRTS-A01"],
    "spec": [
        BoolConv("climate", "climate", mi="4.21.85"),
        # 0: Manual module 1: Smart schedule mode 2: Antifreeze mode 3: Installation mode
        MapConv("mode", mi="14.51.85", parent="climate", map={0: "heat", 2: "auto"}),
        MathConv("current_temp", mi="0.1.85", multiply=0.01, parent="climate"),
        MathConv("target_temp", mi="1.8.85", multiply=0.01, parent="climate"),
        MathConv("antifreeze_temp", "number", mi="1.10.85", multiply=0.01, min=5,
                 max=15),
        BoolConv("window_detection", "switch", mi="4.24.85", enabled=False),
        BoolConv("valve_calibration", "switch", mi="4.22.85", enabled=False),
        BoolConv("valve_notification", "switch", mi="4.25.85", enabled=False),
        BoolConv("child_lock", "switch", mi="4.26.85", enabled=False),
        MapConv("find_device", "switch", mi="8.0.2096", map={2: True, 1: False},
                enabled=False),
        Converter("battery", "sensor", mi="8.0.2001"),
        ChipTemp,
    ],
}, {
    "lumi.airrtc.vrfegl01": ["Xiaomi", "VRF Air Conditioning EU"],
    "support": 1,
    "spec": [
        Converter("channels", "sensor", mi="13.1.85"),
    ],
}]

# Xiaomi Zigbee MIoT spec
DEVICES += [{
    "lumi.sen_ill.mgl01": ["Xiaomi", "Light Sensor EU", "GZCGQ01LM"],
    # "support": 5,  # @AlexxIT bug with gw fw 1.5.1
    "spec": [
        Converter("illuminance", "sensor", mi="2.p.1"),
        BatteryConv("battery", "sensor", mi="3.p.1"),  # voltage, mV
        # new gw firmwares has a bug - don't bind power cluster
        # ZBatteryVoltConv("battery", bind=True, report=True),
    ],
}, {
    "lumi.magnet.acn001": ["Aqara", "Door/Window Sensor E1 CN", "MCCGQ14LM"],
    # "support": 5,
    "spec": [
        MapConv("contact", "binary_sensor", mi="2.p.1", map=INVERSE),
        BatteryConv("battery", "sensor", mi="3.p.2"),  # voltage, mV
        MapConv("battery_low", "binary_sensor", mi="3.p.1", map=BATTERY_LOW,
                enabled=False),
    ],
}, {
    "lumi.sensor_ht.agl02": ["Aqara", "TH Sensor T1", "WSDCGQ12LM"],
    "spec": [
        Converter("temperature", "sensor", mi="2.p.1"),  # celsius
        Converter("humidity", "sensor", mi="2.p.2"),  # percentage
        Converter("pressure", "sensor", mi="2.p.3"),  # kilopascal
        BatteryConv("battery", "sensor", mi="3.p.1"),  # voltage, mV
        MapConv("battery_low", "binary_sensor", mi="4.p.1", map=BATTERY_LOW,
                enabled=False),
    ],
}, {
    # https://home.miot-spec.com/spec?type=urn:miot-spec-v2:device:motion-sensor:0000A014:lumi-agl04:1:0000C813
    # for spec names Fibaro has good example: https://manuals.fibaro.com/motion-sensor/
    "lumi.motion.agl04": ["Aqara", "Precision Motion Sensor EU", "RTCGQ13LM"],
    # "support": 5,  # @zvldz
    "spec": [
        EventConv("motion", "binary_sensor", mi="4.e.1"),
        BatteryConv("battery", "sensor", mi="3.p.1"),  # voltage, mV
        MapConv("sensitivity", "select", mi="8.p.1", map={
            1: "low", 2: "medium", 3: "high"
        }, enabled=False),
        MathConv("blind_time", "number", mi="10.p.1", min=2, max=180,
                 enabled=False),
        MapConv("battery_low", "binary_sensor", mi="5.p.1", map=BATTERY_LOW,
                enabled=False),
        Converter("idle_time", "sensor", mi="6.p.1", enabled=False),
    ],
}, {
    # https://miot-spec.org/miot-spec-v2/instance?type=urn:miot-spec-v2:device:air-monitor:0000A008:lumi-acn01:1
    "lumi.airmonitor.acn01": ["Aqara", "Air Quality Monitor CN", "VOCKQJK11LM"],
    # "support": 5,
    "spec": [
        Converter("temperature", "sensor", mi="3.p.1"),  # celsius
        Converter("humidity", "sensor", mi="3.p.2"),  # percentage
        Converter("tvoc", "sensor", mi="3.p.3"),  # ppb
        BatteryConv("battery", "sensor", mi="4.p.2"),  # voltage, mV
        MapConv("battery_low", "binary_sensor", mi="4.p.1", map=BATTERY_LOW,
                enabled=False),
        MapConv("display_unit", "select", mi="6.p.1", map={
            0: "℃, mg/m³", 1: "℃, ppb", 16: "℉, mg/m³", 17: "℉, ppb"
        }, enabled=False)
    ],
}, {
    "lumi.curtain.acn002": ["Aqara", "Roller Shade E1 CN", "ZNJLBL01LM"],
    # "support": 5,
    "spec": [
        MapConv("motor", "cover", mi="2.p.2", map={0: "stop", 1: "close", 2: "open"}),
        Converter("target_position", mi="2.p.4"),
        CurtainPosConv("position", mi="2.p.5", parent="motor"),
        MapConv("run_state", mi="2.p.6", map=RUN_STATE, parent="motor"),
        Converter("battery", "sensor", mi="3.p.4"),  # percent
        Converter("motor_reverse", "switch", mi="2.p.7", enabled=False),
        MapConv("battery_low", "binary_sensor", mi="3.p.1", map=BATTERY_LOW,
                enabled=False),
        Converter("battery_voltage", "sensor", mi="3.p.2", enabled=False),
        MapConv("battery_charging", "binary_sensor", mi="3.p.3", map={
            0: False, 1: True, 2: False
        }, enabled=False),
        MapConv("motor_speed", "select", mi="5.p.5", map={
            0: "low", 1: "mid", 2: "high"
        }, enabled=False),
        # BoolConv("fault", "sensor", mi="2.p.1", enabled=False),
        # Converter("mode", "sensor", mi="2.p.3"),  # only auto
    ],
}, {
    "lumi.remote.acn003": ["Aqara", "Single Wall Button E1 CN", "WXKG16LM"],
    # https://github.com/niceboygithub/AqaraGateway/pull/118/files
    "lumi.remote.acn007": ["Aqara", "Single Wall Button E1", "WXKG20LM"],
    "spec": [
        Action,
        ButtonMIConv("button", mi="2.e.1", value=1),  # single
        ButtonMIConv("button", mi="2.e.2", value=2),  # double
        ButtonMIConv("button", mi="2.e.3", value=16),  # long
        BatteryConv("battery", "sensor", mi="3.p.2"),
    ],
}, {
    "lumi.remote.acn004": ["Aqara", "Double Wall Button E1 CN", "WXKG17LM"],
    "spec": [
        Action,
        ButtonMIConv("button_1", mi="2.e.1", value=1),  # single
        ButtonMIConv("button_1", mi="2.e.2", value=2),  # double
        ButtonMIConv("button_1", mi="2.e.3", value=16),  # long
        ButtonMIConv("button_2", mi="7.e.1", value=1),  # single
        ButtonMIConv("button_2", mi="7.e.2", value=2),  # double
        ButtonMIConv("button_2", mi="7.e.3", value=16),  # long
        ButtonMIConv("button_both", mi="8.e.1", value=4),  # single
        BatteryConv("battery", "sensor", mi="3.p.2"),
        MapConv("mode", "select", mi="5.p.1", map={1: "speed", 2: "multi"},
                enabled=False),
    ],
}]

# relays and switches
DEVICES += [{
    # https://www.aqara.com/en/single_switch_T1_no-neutral.html
    "lumi.switch.l0agl1": ["Aqara", "Relay T1 EU (no N)", "SSM-U02"],
    # "support": 5,
    "spec": [
        Converter("switch", "switch", mi="2.p.1"),
        Converter("chip_temperature", "sensor", mi="2.p.6", enabled=False),
        MapConv("power_on_state", "select", mi="4.p.1", map=POWEROFF_MEMORY,
                enabled=False),
        MapConv("mode", "select", mi="6.p.2", map={1: "toggle", 2: "momentary"},
                enabled=False),
    ],
}, {
    # https://www.aqara.com/en/single_switch_T1_with-neutral.html
    "lumi.switch.n0agl1": ["Aqara", "Relay T1 EU (with N)", "SSM-U01"],
    "lumi.switch.n0acn2": ["Aqara", "Relay T1 CN (with N)", "DLKZMK11LM"],
    # "support": 5,
    "spec": [
        Converter("switch", "switch", mi="2.p.1"),
        MathConv("energy", "sensor", mi="3.p.1", multiply=0.001, round=2),
        MathConv("power", "sensor", mi="3.p.2", round=2),
        BoolConv("led", "switch", mi="4.p.1", enabled=False),  # uint8
        MapConv("power_on_state", "select", mi="5.p.1", map=POWEROFF_MEMORY,
                enabled=False),
        MapConv("mode", "select", mi="7.p.2", map={1: "toggle", 2: "momentary"},
                enabled=False),
    ],
}, {
    # https://miot-spec.org/miot-spec-v2/instance?type=urn:miot-spec-v2:device:outlet:0000A002:lumi-maeu01:1
    "lumi.plug.maeu01": ["Aqara", "Plug EU", "SP-EUC01"],  # no spec
    # "support": 5,
    "spec": [
        Converter("plug", "switch", mi="2.p.1"),
        MathConv("energy", "sensor", mi="3.p.1", multiply=0.001, round=2),
        MathConv("power", "sensor", mi="3.p.2", round=2),
        BoolConv("led", "switch", mi="4.p.1", enabled=False),  # uint8
        MapConv("power_on_state", "select", mi="5.p.1", map=POWEROFF_MEMORY,
                enabled=False),
    ],
}, {
    "lumi.switch.b1lc04": ["Aqara", "Single Wall Switch E1 (no N)", "QBKG38LM"],
    # "support": 5,
    "spec": [
        Converter("switch", "switch", mi="2.p.1"),
        ButtonMIConv("button", mi="6.e.1", value=1),
        ButtonMIConv("button", mi="6.e.2", value=2),
        Action,
        BoolConv("led", "switch", mi="3.p.1", enabled=False),  # uint8
        MapConv("power_on_state", "select", mi="4.p.1", map=POWEROFF_MEMORY,
                enabled=False),
        BoolConv("wireless", "switch", mi="6.p.1", enabled=False),
        MapConv("mode", "select", mi="10.p.1", map=SWITCH_MODE, enabled=False)
    ],
}, {
    "lumi.switch.b2lc04": ["Aqara", "Double Wall Switch E1 (no N)", "QBKG39LM"],
    # "support": 5,
    "spec": [
        Converter("channel_1", "switch", mi="2.p.1"),
        Converter("channel_2", "switch", mi="3.p.1"),
        ButtonMIConv("button_1", mi="7.e.1", value=1),
        ButtonMIConv("button_1", mi="7.e.2", value=2),
        ButtonMIConv("button_2", mi="8.e.1", value=1),
        ButtonMIConv("button_2", mi="8.e.2", value=2),
        ButtonMIConv("button_both", mi="9.e.1", value=4),
        Action,
        BoolConv("wireless_1", "switch", mi="7.p.1", enabled=False),
        BoolConv("wireless_2", "switch", mi="8.p.1", enabled=False),
        BoolConv("led", "switch", mi="4.p.1", enabled=False),  # uint8
        MapConv("power_on_state", "select", mi="5.p.1", map=POWEROFF_MEMORY,
                enabled=False),
        MapConv("mode", "select", mi="15.p.1", map=SWITCH_MODE, enabled=False)
    ],
}, {
    # https://miot-spec.org/miot-spec-v2/instance?type=urn:miot-spec-v2:device:switch:0000A003:lumi-b1nc01:1
    "lumi.switch.b1nc01": ["Aqara", "Single Wall Switch E1 (with N)", "QBKG40LM"],
    # "support": 5,
    "spec": [
        Converter("switch", "switch", mi="2.p.1"),
        ButtonMIConv("button", mi="7.e.1", value=1),
        ButtonMIConv("button", mi="7.e.2", value=2),
        Action,
        BoolConv("led", "switch", mi="4.p.1", enabled=False),  # uint8
        BoolConv("led_reverse", "switch", mi="4.p.2", enabled=False),  # uint8
        MapConv("power_on_state", "select", mi="5.p.1", map=POWEROFF_MEMORY,
                enabled=False),
        BoolConv("wireless", "switch", mi="7.p.1", enabled=False),
    ],
}, {
    # https://miot-spec.org/miot-spec-v2/instance?type=urn:miot-spec-v2:device:switch:0000A003:lumi-b2nc01:1
    "lumi.switch.b2nc01": ["Aqara", "Double Wall Switch E1 (with N)", "QBKG41LM"],
    # "support": 5,
    "spec": [
        Converter("channel_1", "switch", mi="2.p.1"),
        Converter("channel_2", "switch", mi="3.p.1"),
        ButtonMIConv("button_1", mi="8.e.1", value=1),
        ButtonMIConv("button_1", mi="8.e.2", value=2),
        ButtonMIConv("button_2", mi="9.e.1", value=1),
        ButtonMIConv("button_2", mi="9.e.2", value=2),
        ButtonMIConv("button_both", mi="10.e.1", value=4),
        Action,
        BoolConv("led", "switch", mi="5.p.1", enabled=False),  # uint8
        BoolConv("led_reverse", "switch", mi="5.p.2", enabled=False),  # uint8
        MapConv("power_on_state", "select", mi="6.p.1", map=POWEROFF_MEMORY,
                enabled=False),
        BoolConv("wireless_1", "switch", mi="8.p.1", enabled=False),
        BoolConv("wireless_2", "switch", mi="9.p.1", enabled=False),
    ],
}, {
    # required switch firmware 0.0.0_0030
    # https://miot-spec.org/miot-spec-v2/instance?type=urn:miot-spec-v2:device:switch:0000A003:lumi-b2naus01:1
    "lumi.switch.b2naus01": ["Aqara", "Double Wall Switch US (with N)", "WS-USC04"],
    # "support": 5,
    "spec": [
        Channel1_MI21, Channel2_MI31, Action,
        MathConv("energy", "sensor", mi="4.p.1", multiply=0.001, round=2),
        MathConv("power", "sensor", mi="4.p.2", round=2),
        ButtonMIConv("button_1", mi="8.e.1", value=1),
        ButtonMIConv("button_1", mi="8.e.2", value=2),
        ButtonMIConv("button_2", mi="9.e.1", value=1),
        ButtonMIConv("button_2", mi="9.e.2", value=2),
        ButtonMIConv("button_both", mi="10.e.1", value=4),
        BoolConv("led", "switch", mi="5.p.1", enabled=False),  # uint8
        MapConv("power_on_state", "select", mi="6.p.1", map=POWEROFF_MEMORY,
                enabled=False),
        BoolConv("wireless_1", "switch", mi="8.p.1", enabled=False),  # uint8
        BoolConv("wireless_2", "switch", mi="9.p.1", enabled=False),  # uint8
    ],
}, {
    # https://miot-spec.org/miot-spec-v2/instance?type=urn:miot-spec-v2:device:switch:0000A003:lumi-l1acn1:1
    "lumi.switch.l1acn1": ["Aqara", "Single Wall Switch H1 CN (no N)", "QBKG27LM"],
    "lumi.switch.l1aeu1": ["Aqara", "Single Wall Switch H1 EU (no N)", "WS-EUK01"],
    # "support": 5,
    "spec": [
        Converter("switch", "switch", mi="2.p.1"),
        ButtonMIConv("button", mi="6.e.1", value=1),  # single
        ButtonMIConv("button", mi="6.e.2", value=2),  # double
        Action,
        BoolConv("led", "switch", mi="3.p.1", enabled=False),  # uint8
        MapConv("power_on_state", "select", mi="4.p.1", map=POWEROFF_MEMORY,
                enabled=False),
        BoolConv("wireless", "switch", mi="6.p.1", enabled=False),  # uint8
    ],
}, {
    # https://miot-spec.org/miot-spec-v2/instance?type=urn:miot-spec-v2:device:switch:0000A003:lumi-l2acn1:1
    "lumi.switch.l2acn1": ["Aqara", "Double Wall Switch H1 CN (no N)", "QBKG28LM"],
    "lumi.switch.l2aeu1": ["Aqara", "Double Wall Switch H1 EU (no N)", "WS-EUK02"],
    # "support": 5,
    "spec": [
        Converter("channel_1", "switch", mi="2.p.1"),
        Converter("channel_2", "switch", mi="3.p.1"),
        ButtonMIConv("button_1", mi="7.e.1", value=1),  # single
        ButtonMIConv("button_1", mi="7.e.2", value=2),  # double
        ButtonMIConv("button_2", mi="8.e.1", value=1),  # single
        ButtonMIConv("button_2", mi="8.e.2", value=2),  # double
        ButtonMIConv("button_both", mi="9.e.1", value=4),
        Action,
        BoolConv("led", "switch", mi="4.p.1", enabled=False),  # uint8
        MapConv("power_on_state", "select", mi="5.p.1", map=POWEROFF_MEMORY,
                enabled=False),
        BoolConv("wireless_1", "switch", mi="7.p.1", enabled=False),  # uint8
        BoolConv("wireless_2", "switch", mi="8.p.1", enabled=False),  # uint8
    ],
}, {
    # https://miot-spec.org/miot-spec-v2/instance?type=urn:miot-spec-v2:device:switch:0000A003:lumi-n1acn1:1
    "lumi.switch.n1acn1": ["Aqara", "Single Wall Switch H1 CN (with N)", "QBKG30LM"],
    "lumi.switch.n1aeu1": ["Aqara", "Single Wall Switch H1 EU (with N)", "WS-EUK03"],
    # "support": 5,
    "spec": [
        Converter("switch", "switch", mi="2.p.1"),
        MathConv("energy", "sensor", mi="3.p.1", multiply=0.001, round=2),
        MathConv("power", "sensor", mi="3.p.2", round=2),
        ButtonMIConv("button", mi="7.e.1", value=1),  # single
        ButtonMIConv("button", mi="7.e.2", value=2),  # double
        Action,
        BoolConv("led", "switch", mi="4.p.1", enabled=False),  # uint8
        BoolConv("led_reverse", "switch", mi="4.p.2", enabled=False),  # uint8
        MapConv("power_on_state", "select", mi="5.p.1", map=POWEROFF_MEMORY,
                enabled=False),
        BoolConv("wireless", "switch", mi="7.p.1", enabled=False),  # uint8
    ],
}, {
    # https://miot-spec.org/miot-spec-v2/instance?type=urn:miot-spec-v2:device:switch:0000A003:lumi-n2acn1:1
    "lumi.switch.n2acn1": ["Aqara", "Double Wall Switch H1 CN (with N)", "QBKG31LM"],
    "lumi.switch.n2aeu1": ["Aqara", "Double Wall Switch H1 EU (with N)", "WS-EUK04"],
    # "support": 5,
    "spec": [
        Converter("channel_1", "switch", mi="2.p.1"),
        Converter("channel_2", "switch", mi="3.p.1"),
        MathConv("energy", "sensor", mi="4.p.1", multiply=0.001, round=2),
        MathConv("power", "sensor", mi="4.p.2", round=2),
        ButtonMIConv("button_1", mi="8.e.1", value=1),  # single
        ButtonMIConv("button_1", mi="8.e.2", value=2),  # double
        ButtonMIConv("button_2", mi="9.e.1", value=1),  # single
        ButtonMIConv("button_2", mi="9.e.2", value=2),  # double
        ButtonMIConv("button_both", mi="10.e.1", value=4),
        Action,
        BoolConv("led", "switch", mi="5.p.1", enabled=False),  # uint8
        BoolConv("led_reverse", "switch", mi="5.p.2", enabled=False),  # uint8
        MapConv("power_on_state", "select", mi="6.p.1", map=POWEROFF_MEMORY,
                enabled=False),
        BoolConv("wireless_1", "switch", mi="8.p.1", enabled=False),  # uint8
        BoolConv("wireless_2", "switch", mi="9.p.1", enabled=False),  # uint8
    ],
}, {
    # https://miot-spec.org/miot-spec-v2/instance?type=urn:miot-spec-v2:device:switch:0000A003:lumi-l3acn1:1
    "lumi.switch.l3acn1": ["Aqara", "Triple Wall Switch H1 CN (no N)", "QBKG29LM"],
    "spec": [
        Converter("channel_1", "switch", mi="2.p.1"),
        Converter("channel_2", "switch", mi="3.p.1"),
        Converter("channel_3", "switch", mi="4.p.1"),
        ButtonMIConv("button_1", mi="8.e.1", value=1),  # single
        ButtonMIConv("button_1", mi="8.e.2", value=2),  # double
        ButtonMIConv("button_2", mi="9.e.1", value=1),  # single
        ButtonMIConv("button_2", mi="9.e.2", value=2),  # double
        ButtonMIConv("button_3", mi="10.e.1", value=1),  # single
        ButtonMIConv("button_3", mi="10.e.2", value=2),  # double
        ButtonMIConv("button_both_12", mi="11.e.1", value=4),
        ButtonMIConv("button_both_13", mi="12.e.1", value=4),
        ButtonMIConv("button_both_23", mi="13.e.1", value=4),
        Action,
        BoolConv("led", "switch", mi="5.p.1", enabled=False),  # uint8
        MapConv("power_on_state", "select", mi="6.p.1", map=POWEROFF_MEMORY,
                enabled=False),
        BoolConv("wireless_1", "switch", mi="8.p.1", enabled=False),  # uint8
        BoolConv("wireless_2", "switch", mi="9.p.1", enabled=False),  # uint8
        BoolConv("wireless_3", "switch", mi="10.p.1", enabled=False),  # uint8
    ]
}, {
    # https://miot-spec.org/miot-spec-v2/instance?type=urn:miot-spec-v2:device:switch:0000A003:lumi-n3acn1:1
    "lumi.switch.n3acn1": ["Aqara", "Triple Wall Switch H1 CN (with N)", "QBKG32LM"],
    "spec": [
        Converter("channel_1", "switch", mi="2.p.1"),
        Converter("channel_2", "switch", mi="3.p.1"),
        Converter("channel_3", "switch", mi="4.p.1"),
        MathConv("energy", "sensor", mi="5.p.1", multiply=0.001, round=2),
        MathConv("power", "sensor", mi="5.p.2", round=2),
        ButtonMIConv("button_1", mi="9.e.1", value=1),  # single
        ButtonMIConv("button_1", mi="9.e.2", value=2),  # double
        ButtonMIConv("button_2", mi="10.e.1", value=1),  # single
        ButtonMIConv("button_2", mi="10.e.2", value=2),  # double
        ButtonMIConv("button_3", mi="11.e.1", value=1),  # single
        ButtonMIConv("button_3", mi="11.e.2", value=2),  # double
        ButtonMIConv("button_both_12", mi="12.e.1", value=4),
        ButtonMIConv("button_both_13", mi="13.e.1", value=4),
        ButtonMIConv("button_both_23", mi="14.e.1", value=4),
        Action,
        BoolConv("led", "switch", mi="6.p.1", enabled=False),  # uint8
        BoolConv("led_reverse", "switch", mi="6.p.2", enabled=False),  # uint8
        MapConv("power_on_state", "select", mi="7.p.1", map=POWEROFF_MEMORY,
                enabled=False),
        MapConv("wireless_1", "switch", mi="9.p.1", map=INVERSE),
        MapConv("wireless_2", "switch", mi="10.p.1", map=INVERSE),
        MapConv("wireless_3", "switch", mi="11.p.1", map=INVERSE),
    ]
}, {
    "lumi.remote.b28ac1": ["Aqara", "Double Wall Button H1", "WRS-R02"],
    "spec": [
        Action,
        ButtonMIConv("button_1", mi="3.e.1", value=1),  # single
        ButtonMIConv("button_1", mi="3.e.2", value=2),  # double
        ButtonMIConv("button_1", mi="3.e.3", value=16),  # long
        ButtonMIConv("button_2", mi="4.e.1", value=1),  # single
        ButtonMIConv("button_2", mi="4.e.2", value=2),  # double
        ButtonMIConv("button_2", mi="4.e.3", value=16),  # long
        BatteryConv("battery", "sensor", mi="6.p.2"),  # voltage
        MapConv("battery_low", "binary_sensor", mi="6.p.1", map=BATTERY_LOW,
                enabled=False),
        MapConv("mode", "select", mi="8.p.1", map={
            1: "single_click", 2: "multi_click"
        }, enabled=False)
    ]
}, {
    "lumi.sensor_smoke.acn03": ["Aqara", "Smoke Sensor", "JY-GZ-01AQ"],
    "spec": [
        BoolConv("smoke", "binary_sensor", mi="2.p.1"),
        BoolConv("problem", "binary_sensor", mi="2.p.2", enabled=False),
        Converter("smoke_density", "sensor", mi="2.p.3"),
        MapConv("battery_low", "binary_sensor", mi="3.p.1", map=BATTERY_LOW,
                enabled=False),
        Converter("battery_voltage", "sensor", mi="3.p.2", enabled=False),
        BoolConv("led", "switch", mi="5.p.1", enabled=False),  # uint8
    ]
}, {
    # https://github.com/AlexxIT/XiaomiGateway3/issues/865
    "lumi.sensor_gas.acn02": ["Aqara", "Gas Sensor", "JT-BZ-01AQ/A"],
    "spec": [
        MapConv("status", "sensor", mi="2.p.1", map={
            0: "Normal Monitoring", 1: "Alarm", 2: "Fault", 3: "Warm Up",
            4: "End Of Life"
        }),
        BoolConv("fault", "binary_sensor", mi="2.p.2"),
        Converter("gas_density", "sensor", mi="2.p.3"),  # percentage
        MapConv("sensitivity", "select", mi="5.p.1", map={
            1: "LEL15", 2: "LEL10"
        }, enabled=False),
        Converter("remain_days", "sensor", mi="9.p.1"),
    ],
}, {
    "lumi.light.acn014": ["Aqara", "Bulb T1", "ZNLDP14LM"],
    "spec": [
        Converter("light", "light", mi="2.p.1"),
        # BrightnessConv("brightness", mi="2.p.2", parent="light"),
        # ColorTempKelvin("color_temp", mi="2.p.3", parent="light"),
        ZXiaomiBrightnessConv("brightness", mi="2.p.2", parent="light"),
        ZXiaomiColorTempConv("color_temp", mi="2.p.3", parent="light"),
    ],
}]

########################################################################################
# 3rd party zigbee
########################################################################################

DEVICES += [{
    # only one attribute with should_poll
    "TS0121": ["BlitzWolf", "Plug", "BW-SHP13"],
    "support": 5,  # @AlexxIT
    "spec": [
        ZOnOffConv("plug", "switch"),
        ZVoltageConv("voltage", "sensor", poll=True),  # once per 60 seconds
        ZCurrentConv("current", "sensor", multiply=0.001),
        ZPowerConv("power", "sensor"),
        ZEnergyConv("energy", "sensor", multiply=0.01),  # once per 5 minutes
        ZTuyaPowerOn,
    ],
}, {
    "TS0115": ["UseeLink", "Power Strip", "SM-SO306E"],
    "support": 5,  # @AlexxIT
    "spec": [
        ZOnOffConv("channel_1", "switch", ep=1),
        ZOnOffConv("channel_2", "switch", ep=2),
        ZOnOffConv("channel_3", "switch", ep=3),
        ZOnOffConv("channel_4", "switch", ep=4),
        ZOnOffConv("usb", "switch", ep=7),
        ZTuyaPowerOn,
    ],
}, {
    # Neo Power Plug NAS-WR01B
    "TS011F": ["Neo", "Power Plug", "NAS-WR01B"],
    "support": 5,
    "spec": [
        ZOnOffConv("plug", "switch"),
        # default gateway software binds electrical_measurement and
        # smartenergy_metering clusters, no need to repeat it
        ZVoltageConv("voltage", "sensor", report="5s 1h 1"),
        ZCurrentConv("current", "sensor", report="5s 1h 1", multiply=0.001),
        ZPowerConv("power", "sensor", report="5s 1h 1"),
        ZEnergyConv("energy", "sensor", report="5s 1h 1", multiply=0.01),
        ZTuyaPowerOnConv("power_on_state", "select", enabled=False),
        ZTuyaLEDModeConv("led", "select", enabled=False),
        ZTuyaChildModeConv("child_mode", "switch", enabled=False),
        ZTuyaPlugModeConv("mode", "select", enabled=False)
    ],
}, {
    # tuya relay with neutral, 1 gang
    "TS0001": ["Tuya", "Relay", "TS0001"],
    "support": 4,
    "spec": [
        ZOnOffConv("switch", "switch", bind=True),
        ZTuyaPowerOn,
    ],
}, {
    # tuya relay with neutral, 2 gang
    "TS0002": ["Tuya", "Relay", "TS0002"],
    "support": 3,  # @zvldz
    "spec": [
        ZOnOffConv("channel_1", "switch", ep=1, bind=True),
        ZOnOffConv("channel_2", "switch", ep=2, bind=True),
        ZTuyaPowerOn,
        ZTuyaPlugModeConv("mode", "select", enabled=False),
    ],
}, {
    # tuya relay with neutral, 3 gang
    "TS0003": ["Tuya", "Relay", "TS0003"],
    "support": 3,
    "spec": [
        ZOnOffConv("channel_1", "switch", ep=1, bind=True),
        ZOnOffConv("channel_2", "switch", ep=2, bind=True),
        ZOnOffConv("channel_3", "switch", ep=3, bind=True),
        ZTuyaPowerOn,
        ZTuyaPlugModeConv("mode", "select", enabled=False),
    ],
}, {
    # tuya relay with neutral, 4 gang
    "TS0004": ["Tuya", "Relay", "TS0004"],
    "support": 3,
    "spec": [
        ZOnOffConv("channel_1", "switch", ep=1, bind=True),
        ZOnOffConv("channel_2", "switch", ep=2, bind=True),
        ZOnOffConv("channel_3", "switch", ep=3, bind=True),
        ZOnOffConv("channel_4", "switch", ep=4, bind=True),
        ZTuyaPowerOn,
        ZTuyaPlugModeConv("mode", "select", enabled=False),
    ],
}, {
    "TS004F": ["Tuya", "Wireless Four Button", "RSH-Zigbee-SC04"],
    "spec": [
        ZTuyaButtonConfig("action", "sensor"),
        ZTuyaButtonConv("button_1", ep=1, bind=True),
        ZTuyaButtonConv("button_2", ep=2, bind=True),
        ZTuyaButtonConv("button_3", ep=3, bind=True),
        ZTuyaButtonConv("button_4", ep=4, bind=True),
        ZBatteryConv("battery", "sensor", bind=True),
        ZTuyaButtonModeConv("mode", "select", enabled=False),
    ],
}, {
    # very simple relays with binding
    "TS0011": ["Tuya", "Single Switch (no N)", "TS0011"],
    "support": 5,
    "spec": [ZOnOffConv("switch", "switch", bind=True)],
}, {
    # very simple 2 gang relays with binding
    "TS0012": ["Tuya", "Double Switch", "TS0012"],
    "support": 5,
    "spec": [
        ZOnOffConv("channel_1", "light", ep=1, bind=True),
        ZOnOffConv("channel_2", "light", ep=2, bind=True),
        ZTuyaPowerOn,
        ZTuyaPlugModeConv("mode", "select", enabled=False),
    ],
}, {
    "RH3052": ["Tuya", "TH sensor", "TT001ZAV20"],
    "TS0201": ["Tuya", "TH sensor", "IH-K009"],
    "support": 3,
    "spec": [
        ZTemperatureConv("temperature", "sensor"),
        ZHumidityConv("humidity", "sensor"),
        # value always 100%
        # ZBatteryConv("battery", "sensor"),
    ],
}, {
    "RH3040": ["Tuya", "Motion Sensor", "TYZPIR-02"],
    "support": 5,
    "ttl": 6 * 60 * 60,
    "spec": [
        ZIASZoneConv("occupancy", "binary_sensor"),
        ZBatteryConv("battery", "sensor", report="1h 12h 0"),
    ],
}, {
    "TS0202": ["Tuya", "Motion Sensor", "IH012-RT01"],
    "spec": [
        ZIASZoneConv("occupancy", "binary_sensor"),
    ],
}, {
    # very simple relays
    "01MINIZB": ["Sonoff", "Mini", "ZBMINI"],
    "SA-003-Zigbee": ["eWeLink", "Zigbee OnOff Controller", "SA-003-Zigbee"],
    "support": 5,  # @AlexxIT
    "spec": [ZSwitch]
}, {
    "ZBMINIL2": ["Sonoff", "Mini L2 (no N)", "ZBMINIL2"],
    "spec": [
        ZSwitch, ZPowerOn
    ]
}, {
    "Lamp_01": ["Ksentry Electronics", "OnOff Controller", "KS-SM001"],
    "spec": [
        ZOnOffConv("switch", "switch", ep=11, bind=True, report="0s 1h 0"),
    ]
}, {
    "WB01": ["Sonoff", "Button", "SNZB-01"],
    "support": 5,  # @AlexxIT
    "spec": [
        ZSonoffButtonConv("action", "sensor", bind=True),
        ZBatteryConv("battery", "sensor"),
    ],
}, {
    "MS01": ["Sonoff", "Motion Sensor", "SNZB-03"],
    "support": 5,  # @AlexxIT
    "spec": [
        ZIASZoneConv("occupancy", "binary_sensor"),
        ZBatteryConv("battery", "sensor"),
    ],
}, {
    "TH01": ["Sonoff", "TH Sensor", "SNZB-02"],
    "spec": [
        # temperature, humidity and battery binds by default
        # report config for battery_voltage also by default
        ZTemperatureConv("temperature", "sensor", report="10s 1h 100"),
        ZHumidityConv("humidity", "sensor", report="10s 1h 100"),
        ZBatteryConv("battery", "sensor", report="1h 12h 0"),
    ],
}, {
    # wrong zigbee model, some devices have model TH01 (ewelink bug)
    "DS01": ["Sonoff", "Door/Window Sensor", "SNZB-04"],
    "support": 5,
    "spec": [
        ZIASZoneConv("contact", "binary_sensor"),
        ZBatteryConv("battery", "sensor"),
    ],
}, {
    "SML001": ["Philips", "Hue motion sensor", "9290012607"],
    "support": 4,  # @AlexxIT TODO: sensitivity, led
    "spec": [
        ZOccupancyConv("occupancy", "binary_sensor", ep=2, bind=True, report="0s 1h 0"),
        ZIlluminanceConv("illuminance", "sensor", ep=2, bind=True, report="10s 1h 5"),
        ZTemperatureConv("temperature", "sensor", ep=2, bind=True, report="10s 1h 100"),
        ZBatteryConv("battery", "sensor", ep=2, bind=True, report="1h 12h 0"),
        ZOccupancyTimeoutConv("occupancy_timeout", "number", ep=2, enabled=False),
    ],
}, {
    "LWB010": ["Philips", "Hue white 806 lm", "9290011370B"],
    "support": 2,  # TODO: state change, effect?
    "spec": [
        ZOnOffConv("light", "light", ep=11),
        ZBrightnessConv("brightness", parent="light", ep=11),
    ],
}, {
    "LCT001": ["Philips", "Hue Color 600 lm", "9290012573A"],
    "support": 2,  # TODO: state change, effect?
    "spec": [
        ZOnOffConv("light", "light", ep=11),
        ZBrightnessConv("brightness", parent="light", ep=11),
        ZColorTempConv("color_temp", parent="light", ep=11),
    ],
}, {
    "RWL021": ["Philips", "Hue dimmer switch", "324131137411"],
    "support": 2,  # TODO: multiple clicks, tests
    "spec": [
        ZHueDimmerOnConv("action", "sensor", bind=True),
        ZHueDimmerLevelConv("action", bind=True),
        # ZBindConf("power", 64512, ep=2),
    ],
}, {
    "FNB56-ZSC01LX1.2": ["Unknown", "Dimmer", "LXZ8-02A"],
    "TRADFRI bulb E27 W opal 1000lm": ["IKEA", "Bulb E27 1000 lm", "LED1623G12"],
    "TRADFRI bulb E27 WW 806lm": ["IKEA", "Bulb E27 806 lm", "LED1836G9"],
    "support": 3,  # @AlexxIT TODO: tests, effect?
    "spec": [
        ZOnOffConv("light", "light"),
        ZBrightnessConv("brightness", parent="light"),
    ],
}, {
    "TRADFRI bulb E14 WS opal 600lm": ["IKEA", "Bulb E14 WS opal 600lm", "LED1738G7"],
    "TRADFRI bulb E12 WS 450lm": ["IKEA", "Bulb E12 WS 450lm", "LED1903C5"],
    "TRADFRI bulb E14 WS 470lm": ["IKEA", "Bulb E14 WS 470lm", "LED1903C5"],
    "TRADFRI bulb E17 WS 440lm": ["IKEA", "Bulb E17 WS 440lm", "LED1903C5"],
    "spec": [
        ZOnOffConv("light", "light"),
        ZXiaomiBrightnessConv("brightness", parent="light"),
        ZXiaomiColorTempConv("color_temp", parent="light")
    ],
}, {
    "TRADFRI remote control": ["IKEA", "TRADFRI remote control", "E1524/E1810"],
    "support": 1,
    "spec": [
        IKEARemoteConv1("action", "sensor", bind=True),
        IKEARemoteConv2("action"),
    ],
}, {
    "default": "zigbee",  # default zigbee device
    "spec": [
        ZOnOffConv("switch", "switch", ep=1, enabled=None, bind=True),
        ZOnOffConv("channel_2", "switch", ep=2, enabled=None),
        ZOnOffConv("channel_3", "switch", ep=3, enabled=None),
        ZOnOffConv("channel_4", "switch", ep=4, enabled=None),
    ],
}]

########################################################################################
# BLE
########################################################################################

# Xiaomi BLE MiBeacon + MIoT spec
DEVICES += [{
    4611: ["Xiaomi", "TH Sensor", "XMWSDJ04MMC"],
    "spec": [
        MiBeacon, BLETemperature, BLEHumidity,
        # https://github.com/AlexxIT/XiaomiGateway3/issues/929
        MathConv("temperature", mi="3.p.1001", min=-30, max=100, round=1),
        MathConv("humidity", mi="3.p.1008", min=0, max=100, round=1),
        Converter("battery", mi="2.p.1003"),
        Converter("battery", "sensor", enabled=None),  # no in new firmwares
    ],
}, {
    6473: ["Xiaomi", "Double Button", "XMWXKG01YL"],
    "spec": [
        MiBeacon, BLEAction, Button1, Button2, ButtonBoth, BLEBattery,
        Converter("battery", mi="2.p.1003"),
        BLEEvent("action", mi="3.e.1012", map={
            1: "button_1_single", 2: "button_2_single", 3: "button_both_single"
        }),
        BLEEvent("action", mi="3.e.1013", map={
            1: "button_1_double", 2: "button_2_double"
        }),
        BLEEvent("action", mi="3.e.1014", map={
            1: "button_1_hold", 2: "button_2_hold"
        }),
    ],
    "ttl": "60m",  # battery every 5 min
}, {
    # https://github.com/AlexxIT/XiaomiGateway3/issues/826
    7184: ["Linptech", "Wireless Button", "K11"],
    "spec": [
        MiBeacon, BLEAction, Button, BLEBattery,
        Converter("battery", mi="2.p.1003"),
        BLEEvent("action", mi="3.e.1012", map={1: SINGLE, 8: HOLD, 15: DOUBLE}),
    ],
    "ttl": "6h"  # battery every 6 hours
}, {
    # lumi.remote.mcn001
    9095: ["Xiaomi", "Wireless Button", "XMWXKG01LM"],
    "spec": [
        MiBeacon, BLEAction, Button, BLEBattery,
        Converter("battery", mi="2.p.1003"),
        ButtonMIConv("button", mi="3.e.1012", value=1),  # single
        ButtonMIConv("button", mi="3.e.1013", value=2),  # double
        ButtonMIConv("button", mi="3.e.1014", value=16),  # hold
    ],
    "ttl": "6h"  # battery every 6 hours
}, {
    # https://home.miot-spec.com/spec/miaomiaoce.sensor_ht.t8
    9538: ["Xiaomi", "TH Clock Pro", "LYWSD02MMC"],
    # https://home.miot-spec.com/spec/miaomiaoce.sensor_ht.t9
    10290: ["Xiaomi", "TH Sensor 3", "MJWSD05MMC"],
    "spec": [
        MiBeacon, BLETemperature, BLEHumidity,
        MathConv("temperature", mi="3.p.1001", min=-30, max=100, round=1),
        MathConv("humidity", mi="3.p.1002", min=0, max=100, round=0),
        Converter("battery", mi="2.p.1003"),
        Converter("battery", "sensor", enabled=None),  # no in new firmwares
    ]
}, {
    10987: ["Linptech", "Motion Sensor 2", "HS1BB"],
    "spec": [
        MiBeacon, BLEMotion, BLEIlluminance, BLEBattery,
        Converter("idle_time", "sensor", enabled=False),
        Converter("illuminance", mi="2.p.1005"),
        EventConv("motion", mi="2.e.1008"),
        Converter("battery", mi="3.p.1003"),
    ],
}]

# Xiaomi BLE MiBeacon only spec
# https://custom-components.github.io/ble_monitor/by_brand
DEVICES += [{
    152: ["Xiaomi", "Flower Care", "HHCCJCY01"],
    "spec": [
        MiBeacon, BLETemperature, BLEMoisture, BLEConductivity, BLEIlluminance,
        Converter("battery", "sensor", enabled=None),  # no in new firmwares
    ],
    "ttl": "60m"  # TODO: check right value
}, {
    349: ["Xiaomi", "Flower Pot", "HHCCPOT002"],
    "spec": [
        MiBeacon, BLEMoisture, BLEConductivity,
        Converter("battery", "sensor", enabled=None),  # no in new firmwares
    ],
}, {
    426: ["Xiaomi", "TH Sensor", "LYWSDCGQ/01ZM"],
    839: ["Xiaomi", "Qingping TH Sensor", "CGG1"],
    903: ["Xiaomi", "ZenMeasure TH", "MHO-C401"],
    1115: ["Xiaomi", "TH Clock", "LYWSD02MMC"],
    1371: ["Xiaomi", "TH Sensor 2", "LYWSD03MMC"],
    1398: ["Xiaomi", "Alarm Clock", "CGD1"],
    1647: ["Xiaomi", "Qingping TH Lite", "CGDK2"],
    1747: ["Xiaomi", "ZenMeasure Clock", "MHO-C303"],
    2888: ["Xiaomi", "Qingping TH Sensor", "CGG1"],  # same model as 839?!
    "spec": [
        MiBeacon, BLETemperature, BLEHumidity,
        Converter("battery", "sensor", enabled=None),  # no in new firmwares
    ],
}, {
    2038: ["Xiaomi", "Night Light 2", "MJYD02YL-A"],  # 15,4103,4106,4119,4120
    "spec": [
        MiBeacon, BLEBattery, BLELight, BLEMotion,
        Converter("idle_time", "sensor", enabled=False)
    ],
}, {
    131: ["Xiaomi", "Kettle", "YM-K1501"],  # CH, HK, RU version
    275: ["Xiaomi", "Kettle", "YM-K1501"],  # international
    1116: ["Xiaomi", "Viomi Kettle", "V-SK152"],  # international
    "spec": [MiBeacon, BLEPower, BLETemperature],
    "ttl": "12h",
}, {
    1249: ["Xiaomi", "Magic Cube", "XMMF01JQD"],
    "spec": [MiBeacon, Action],
    "ttl": "7d",  # don't send any data
}, {
    # logs: https://github.com/AlexxIT/XiaomiGateway3/issues/180
    2701: ["Xiaomi", "Motion Sensor 2", "RTCGQ02LM"],  # 15,4119,4120
    "spec": [
        MiBeacon, BLEMotion, BLELight, BLEBattery,
        Converter("action", "sensor", enabled=False),
        Converter("idle_time", "sensor", enabled=False),
    ],
}, {
    2691: ["Xiaomi", "Qingping Motion Sensor", "CGPR1"],
    "spec": [
        MiBeacon, BLEMotion, BLELight, BLEIlluminance, BLEBattery,
        Converter("idle_time", "sensor", enabled=False),
    ],
    "ttl": "60m",  # battery every 11 min
}, {
    1983: ["Yeelight", "Button S1", "YLAI003"],
    "spec": [MiBeacon, BLEAction, BLEBattery],
    "ttl": "60m",  # battery every 5 min
}, {
    2443: ["Xiaomi", "Door/Window Sensor 2", "MCCGQ02HL"],
    "spec": [
        MiBeacon, BLEContact, BLELight, BLEBattery,
    ],
    "ttl": "3d",  # battery every 1 day
}, {
    6281: ["Linptech", "Door/Window Sensor", "MS1BB"],
    "spec": [
        MiBeacon, BLEContact, BLEBattery,
        MapConv("contact", mi="2.p.1004", map={1: True, 2: False}),
        Converter("battery", mi="3.p.1003"),
    ],
    "ttl": "60m",
}, {
    2455: ["Honeywell", "Smoke Alarm", "JTYJ-GD-03MI"],
    "spec": [MiBeacon, BLEAction, BLESmoke, BLEBattery],
    "ttl": "60m",  # battery every 4:30 min
}, {
    2147: ["Xiaomi", "Water Leak Sensor", "SJWS01LM"],
    "spec": [
        MiBeacon, BLEWaterLeak, BLEBattery,
        Converter("action", "sensor", enabled=False),
    ],
    "ttl": "60m"  # battery every 4? hour
}, {
    # https://github.com/AlexxIT/XiaomiGateway3/issues/776
    3685: ["Xiaomi", "Face Recognition Smart Door Lock X", "XMZNMS06LM"],
    "spec": [
        MiBeacon,
        Converter("action", "sensor"),
        Converter("battery", "sensor"),
        Converter("contact", "binary_sensor"),
        Converter("lock", "binary_sensor"),
    ],
}, {
    6017: ["Xiaomi", "Face Recognition Smart Door Lock", "XMZNMS09LM"],
    "spec": [
        MiBeacon,
        Converter("action", "sensor"),
        Converter("battery", "sensor"),
        Converter("doorbell", "sensor"),
        Converter("contact", "binary_sensor"),
        Converter("lock", "binary_sensor"),
    ],
}, {
    # https://github.com/AlexxIT/XiaomiGateway3/issues/657
    2444: ["Xiaomi", "Door Lock", "XMZNMST02YD"],
    "spec": [
        MiBeacon,
        Converter("action", "sensor"),
        Converter("battery", "sensor"),
        Converter("lock", "binary_sensor"),
        Converter("opening", "binary_sensor"),
    ],
    "ttl": "6h"
}, {
    3641: ["Xiaomi", "Door Lock 1S", "XMZNMS08LM"],
    "spec": [
        MiBeacon,
        Converter("action", "sensor"),
        Converter("battery", "sensor"),
        Converter("doorbell", "sensor"),
        Converter("contact", "binary_sensor"),
    ],
    "ttl": "3d"  # battery every 1? day
}, {
    # BLE devices can be supported witout spec. New spec will be added
    # "on the fly" when device sends them. But better to rewrite right spec for
    # each device
    "default": "ble",  # default BLE device
    794: ["Xiaomi", "Door Lock", "MJZNMS02LM"],
    955: ["Unknown", "Lock M2", "ydhome.lock.m2silver"],
    982: ["Xiaomi", "Qingping Door Sensor", "CGH1"],
    1034: ["Xiaomi", "Mosquito Repellent", "WX08ZM"],
    1161: ["Xiaomi", "Toothbrush T500", "MES601"],
    2054: ["Xiaomi", "Toothbrush T700", "MES604"],
    1433: ["Xiaomi", "Door Lock", "MJZNMS03LM"],
    1694: ["Aqara", "Door Lock N100 (Bluetooth)", "ZNMS16LM"],
    1695: ["Aqara", "Door Lock N200", "ZNMS17LM"],
    2480: ["Xiaomi", "Safe Box", "BGX-5/X1-3001"],
    3051: ["Aqara", "Door Lock D100", "ZNMS20LM"],
    3343: ["Loock", "Door Lock Classic 2X Pro", "loock.lock.cc2xpro"],
    "spec": [
        MiBeacon,
        # sensors:
        Converter("action", "sensor", enabled=None),
        Converter("battery", "sensor", enabled=None),
        Converter("conductivity", "sensor", enabled=None),
        Converter("formaldehyde", "sensor", enabled=None),
        Converter("humidity", "sensor", enabled=None),
        Converter("idle_time", "sensor", enabled=None),
        Converter("illuminance", "sensor", enabled=None),
        Converter("moisture", "sensor", enabled=None),
        Converter("rssi", "sensor", enabled=None),
        Converter("supply", "sensor", enabled=None),
        Converter("temperature", "sensor", enabled=None),
        # binary_sensors:
        Converter("contact", "binary_sensor", enabled=None),
        Converter("gas", "binary_sensor", enabled=None),
        Converter("light", "binary_sensor", enabled=None),
        Converter("lock", "binary_sensor", enabled=None),
        Converter("motion", "binary_sensor", enabled=None),
        Converter("opening", "binary_sensor", enabled=None),
        Converter("sleep", "binary_sensor", enabled=None),
        Converter("smoke", "binary_sensor", enabled=None),
        Converter("water_leak", "binary_sensor", enabled=None),
    ],
}]

########################################################################################
# Mesh
########################################################################################

DEVICES += [{
    # brightness 1..65535, color_temp 2700..6500
    948: ["Yeelight", "Mesh Downlight", "YLSD01YL"],  # flex
    995: ["Yeelight", "Mesh Bulb E14", "YLDP09YL"],  # flex
    996: ["Yeelight", "Mesh Bulb E27", "YLDP10YL"],  # flex
    997: ["Yeelight", "Mesh Spotlight", "YLSD04YL"],  # flex
    1771: ["Xiaomi", "Mesh Bulb", "MJDP09YL"],  # flex
    1772: ["Xiaomi", "Mesh Downlight", "MJTS01YL/MJTS003"],  # flex
    3291: ["Yeelight", "Mesh Downlight M1", "YLSD001"],  # flex
    2076: ["Yeelight", "Mesh Downlight M2", "YLTS02YL/YLTS04YL"],  # flex
    2342: ["Yeelight", "Mesh Bulb M2", "YLDP25YL/YLDP26YL"],  # flex
    "support": 4,  # @AlexxIT TODO: power_on_state values
    "spec": [
        Converter("light", "light", mi="2.p.1"),
        BrightnessConv("brightness", mi="2.p.2", parent="light", max=65535),
        ColorTempKelvin("color_temp", mi="2.p.3", parent="light"),
        BoolConv("flex_switch", "switch", mi="3.p.5", enabled=False),  # uint8
        BoolConv("power_on_state", "switch", mi="3.p.11", enabled=False),
    ],
}, {
    # brightness 1..65535, color_temp 2700..6500
    1054: ["Xiaomi", "Mesh Group", "yeelink.light.mb1grp"],
    "support": 4,  # @AlexxIT TODO: check if support flex and power on
    "spec": [
        Converter("group", "light", mi="2.p.1"),
        BrightnessConv("brightness", mi="2.p.2", parent="light", max=65535),
        ColorTempKelvin("color_temp", mi="2.p.3", parent="light"),
    ]
}, {
    # brightness 1..100, color_temp 2700..6500
    3416: ["PTX", "Mesh Downlight", "090615.light.mlig01"],
    4924: ["PTX", "Mesh Downlight", "090615.light.mlig02"],
    "spec": [
        Converter("light", "light", mi="2.p.1"),
        BrightnessConv("brightness", mi="2.p.2", parent="light", max=100),
        ColorTempKelvin("color_temp", mi="2.p.3", parent="light"),
    ]
}, {
    # brightness 1..100, color_temp 3000..6400
    1910: ["LeMesh", "Mesh Light (RF ready)", "lemesh.light.wy0c02"],
    2293: ["Unknown", "Mesh Lightstrip (RF ready)", "crzm.light.wy0a01"],
    2351: ["LeMesh", "Mesh Downlight", "lemesh.light.wy0c05"],
    2584: ["XinGuang", "Smart Light", "LIBMDA09X"],
    3164: ["LeMesh", "Mesh Light (RF ready)", "lemesh.light.wy0c07"],
    3531: ["LeMesh", "Mesh Light", "lemesh.light.wy0c08"],
    7136: ["LeMesh", "Mesh Light v2", "lemesh.light.wy0c09"],
    "spec": [
        Converter("light", "light", mi="2.p.1"),
        BrightnessConv("brightness", mi="2.p.2", parent="light", max=100),
        ColorTempKelvin("color_temp", mi="2.p.3", parent="light", mink=3000, maxk=6400),
    ]
}, {
    1945: ["Xiaomi", "Mesh Wall Switch", "DHKG01ZM"],
    "spec": [
        Converter("switch", "switch", mi="2.p.1"),
        Converter("led", "switch", mi="10.p.1", enabled=False),
        BoolConv("wireless", "switch", mi="2.p.2", enabled=False),
        Converter("action", "sensor", enabled=False),
        ButtonMIConv("button_1", mi="8.e.1", value=1),  # single
    ],
}, {
    2007: ["Unknown", "Mesh Switch Controller", "lemesh.switch.sw0a01"],
    3150: ["XinGuang", "Mesh Switch", "wainft.switch.sw0a01"],
    3169: ["Unknown", "Mesh Switch Controller", "lemesh.switch.sw0a02"],
    4252: ["Unknown", "Mesh Switch", "dwdz.switch.sw0a01"],
    "spec": [
        Converter("switch", "switch", mi="2.p.1"),
    ],
}, {
    2258: ["PTX", "Mesh Single Wall Switch", "PTX-SK1M"],
    "spec": [
        Converter("switch", "switch", mi="2.p.1"),
        BoolConv("led", "switch", mi="8.p.1", enabled=False),
        BoolConv("wireless", "switch", mi="8.p.2", enabled=False),
    ],
}, {
    # Mesh Switches
    1946: ["Xiaomi", "Mesh Double Wall Switch", "DHKG02ZM"],
    "spec": [
        Converter("channel_1", "switch", mi="2.p.1"),
        Converter("channel_2", "switch", mi="3.p.1"),
        Converter("led", "switch", mi="10.p.1", enabled=False),
        BoolConv("wireless_1", "switch", mi="2.p.2", enabled=False),
        BoolConv("wireless_2", "switch", mi="3.p.2", enabled=False),
        Converter("action", "sensor", enabled=False),
        ButtonMIConv("button_1", mi="8.e.1", value=1),  # single
        ButtonMIConv("button_2", mi="9.e.1", value=1),  # single
    ],
}, {
    2257: ["PTX", "Mesh Double Wall Switch", "PTX-SK2M"],
    "spec": [
        Converter("channel_1", "switch", mi="2.p.1"),
        Converter("channel_2", "switch", mi="3.p.1"),
        BoolConv("led", "switch", mi="8.p.1", enabled=False),
        BoolConv("wireless_1", "switch", mi="8.p.2", enabled=False),
        BoolConv("wireless_2", "switch", mi="8.p.3", enabled=False),
    ],
}, {
    # https://www.ixbt.com/live/chome/umnaya-rozetka-xiaomi-zncz01zm-s-energomonitoringom-i-bluetooth-mesh-integraciya-v-home-assistant.html
    3083: ["Xiaomi", "Electrical Outlet", "ZNCZ01ZM"],
    "spec": [
        Converter("outlet", "switch", mi="2.p.1"),
        MathConv("power", "sensor", mi="3.p.1", multiply=0.01),
        Converter("led", "switch", mi="4.p.1", enabled=False),
        Converter("power_protect", "switch", mi="7.p.1", enabled=False),
        MathConv("power_value", "number", mi="7.p.2", multiply=0.01,
                 min=0, max=1638400, enabled=False),
    ],
}, {
    2093: ["PTX", "Mesh Triple Wall Switch", "PTX-TK3/M"],
    3878: ["PTX", "Mesh Triple Wall Switch", "PTX-SK3M"],
    "spec": [
        Converter("channel_1", "switch", mi="2.p.1"),
        Converter("channel_2", "switch", mi="3.p.1"),
        Converter("channel_3", "switch", mi="4.p.1"),
        BoolConv("led", "switch", mi="8.p.1", enabled=False),
        BoolConv("wireless_1", "switch", mi="8.p.2", enabled=False),
        BoolConv("wireless_2", "switch", mi="8.p.3", enabled=False),
        BoolConv("wireless_3", "switch", mi="8.p.4", enabled=False),
    ],
}, {
    5937: ["Xiaomi", "Mesh Triple Wall Switch", "DHKG05"],
    "spec": [
        Converter("channel_1", "switch", mi="2.p.1"),
        Converter("channel_2", "switch", mi="3.p.1"),
        Converter("channel_3", "switch", mi="4.p.1"),
        Converter("led", "switch", mi="10.p.1", enabled=False),
        BoolConv("wireless_1", "switch", mi="2.p.2", enabled=False),
        BoolConv("wireless_2", "switch", mi="3.p.2", enabled=False),
        BoolConv("wireless_3", "switch", mi="4.p.2", enabled=False),
        Converter("action", "sensor", enabled=False),
        ButtonMIConv("button_1", mi="5.e.1", value=1),  # single
        ButtonMIConv("button_2", mi="6.e.1", value=1),  # single
        ButtonMIConv("button_3", mi="7.e.1", value=1),  # single
        Converter("anti_flick", "switch", mi="9.p.1"),
    ],
}, {
    8255: ["ZNSN", "Mesh Wall Switch ML3", "zm3d"],
    "spec": [
        Converter("channel_1", "switch", mi="2.p.1"),
        Converter("channel_2", "switch", mi="3.p.1"),
        Converter("channel_3", "switch", mi="4.p.1"),
    ],
}, {
    2715: ["Xiaomi", "Mesh Single Wall Switch", "ZNKG01HL"],
    "spec": [
        Converter("switch", "switch", mi="2.p.1"),
        MathConv("humidity", "sensor", mi="6.p.1", round=2),
        MathConv("temperature", "sensor", mi="6.p.7", round=2),
        BoolConv("wireless", "switch", mi="2.p.2", enabled=False),
        Converter("baby_mode", "switch", mi="11.p.1", enabled=False),
        Converter("action", "sensor", enabled=False),
        ButtonMIConv("button_1", mi="16.e.1", value=1),
    ]
}, {
    2716: ["Xiaomi", "Mesh Double Wall Switch", "ZNKG02HL"],
    "spec": [
        Converter("channel_1", "switch", mi="2.p.1"),
        Converter("channel_2", "switch", mi="3.p.1"),
        MathConv("humidity", "sensor", mi="6.p.1", round=2),
        MathConv("temperature", "sensor", mi="6.p.7", round=2),
        BoolConv("wireless_1", "switch", mi="2.p.2", enabled=False),
        BoolConv("wireless_2", "switch", mi="3.p.2", enabled=False),
        Converter("baby_mode", "switch", mi="11.p.1", enabled=False),
        Converter("action", "sensor", enabled=False),
        ButtonMIConv("button_1", mi="16.e.1", value=1),
        ButtonMIConv("button_2", mi="18.e.1", value=1),
    ]
}, {
    2717: ["Xiaomi", "Mesh Triple Wall Switch", "ZNKG03HL/ISA-KG03HL"],
    "spec": [
        Converter("channel_1", "switch", mi="2.p.1"),
        Converter("channel_2", "switch", mi="3.p.1"),
        Converter("channel_3", "switch", mi="4.p.1"),
        MathConv("humidity", "sensor", mi="6.p.1", round=2),
        MathConv("temperature", "sensor", mi="6.p.7", round=2),
        BoolConv("wireless_1", "switch", mi="2.p.2", enabled=False),
        BoolConv("wireless_2", "switch", mi="3.p.2", enabled=False),
        BoolConv("wireless_3", "switch", mi="4.p.2", enabled=False),
        Converter("baby_mode", "switch", mi="11.p.1", enabled=False),
        Converter("action", "sensor", enabled=False),
        ButtonMIConv("button_1", mi="16.e.1", value=1),
        ButtonMIConv("button_2", mi="17.e.1", value=1),
        ButtonMIConv("button_3", mi="18.e.1", value=1),
    ],
}, {
    6266: ["Gosund", "Mesh Triple Wall Switch S6AM", "cuco.switch.s6amts"],
    "spec": [
        Converter("channel_1", "switch", mi="2.p.1"),
        Converter("channel_2", "switch", mi="3.p.1"),
        Converter("channel_3", "switch", mi="4.p.1"),
        MapConv("wireless_1", "select", mi="6.p.1", map={
            0: "close", 1: "open-close", 2: "open-open"
        }, enabled=False),
        MapConv("wireless_2", "select", mi="6.p.2", map={
            0: "close", 1: "open-close", 2: "open-open"
        }, enabled=False),
        MapConv("wireless_3", "select", mi="6.p.3", map={
            0: "close", 1: "open-close", 2: "open-open"
        }, enabled=False),
        Converter("led", "switch", mi="8.p.1", enabled=False),  # bool
        Converter("mode", "switch", mi="8.p.2", enabled=False),  # bool
        Converter("action", "sensor", enabled=False),
        ButtonMIConv("button_1", mi="9.e.2", value=1),
        ButtonMIConv("button_1", mi="9.e.3", value=2),
        ButtonMIConv("button_2", mi="9.e.5", value=1),
        ButtonMIConv("button_2", mi="9.e.6", value=2),
        ButtonMIConv("button_3", mi="9.e.8", value=1),
        ButtonMIConv("button_3", mi="9.e.9", value=2),
    ]
}, {
    6267: ["Gosund", "Mesh double Wall Switch S5AM", "cuco.switch.s5amts"],
    "spec": [
        Converter("left_switch", "switch", mi="2.p.1"),
        Converter("right_switch", "switch", mi="3.p.1"),
        MapConv("wireless_1", "select", mi="6.p.1", map={
            0: "close", 1: "open-close", 2: "open-open"
        }, enabled=False),
        MapConv("wireless_2", "select", mi="6.p.2", map={
            0: "close", 1: "open-close", 2: "open-open"
        }, enabled=False),
        Converter("led", "switch", mi="8.p.1", enabled=False),  # bool
        Converter("mode", "switch", mi="8.p.2", enabled=False),  # bool
    ]
}, {
    4160: ["Xiaomi", "Mosquito Repeller 2", "WX10ZM"],
    # "support": 5,  # @AlexxIT need some tests
    "spec": [
        Converter("switch", "switch", mi="2.p.1"),  # bool
        Converter("battery", "sensor", mi="3.p.1"),  # percentage 0-100
        Converter("supply", "sensor", mi="4.p.1"),  # percentage 0-100
        Converter("led", "switch", mi="9.p.1", enabled=False),  # bool
        MapConv("power_mode", "select", mi="2.p.2", map={
            0: "auto", 1: "battery", 2: "usb"
        }, enabled=False)
    ],
    "ttl": "1440m"  # https://github.com/AlexxIT/XiaomiGateway3/issues/804
}, {
    4737: ["Xiaomi", "Smart Charging Table Lamp", "MJTD04YL"],
    "spec": [
        Converter("light", "light", mi="2.p.1"),
        BrightnessConv("brightness", mi="2.p.2", parent="light", max=100),
        ColorTempKelvin("color_temp", mi="2.p.3", parent="light"),
        Converter("battery", "sensor", mi="4.p.1"),
        MapConv("battery_charging", "binary_sensor", mi="4.p.2", map={
            1: True, 2: False, 3: False,
        }, enabled=False),
    ],
    "ttl": "7d",
}, {
    # urn:miot-spec-v2:device:light:0000A001:yeelink-nl2:1:0000C81D 米家智能光感夜灯
    4736: ["Xiaomi", "Mesh Night Light", "MJYD05YL"],
    "spec": [
        Converter("switch", "light", mi="2.p.1"),  # bool
        BoolConv("light", "binary_sensor", mi="3.p.1")  # uint8 0-Dark 1-Bright
    ],
}, {
    # urn:miot-spec-v2:device:outlet:0000A002:qmi-psv3:1:0000C816小米智能插线板2 5位插孔
    4896: ["Xiaomi", "Mesh Power Strip 2", "XMZNCXB01QM"],
    "spec": [
        Converter("switch", "switch", mi="2.p.1"),  # bool
        Converter("mode", "switch", mi="2.p.2"),  # int8
        MathConv("chip_temperature", "sensor", mi="2.p.3", round=2,
                 enabled=False),  # float
        MathConv("energy", "sensor", mi="3.p.1", multiply=0.001, round=2),
        MathConv("power", "sensor", mi="3.p.2", round=2),  # float
        MathConv("voltage", "sensor", mi="3.p.3"),  # float
        MathConv("current", "sensor", mi="3.p.4"),  # float
    ]
}, {
    3129: ["Xiaomi", "Smart Curtain Motor", "MJSGCLBL01LM"],
    "spec": [
        MapConv("motor", "cover", mi="2.p.1", map={0: "stop", 1: "open", 2: "close"}),
        Converter("target_position", mi="2.p.2"),
        CurtainPosConv("position", mi="2.p.6", parent="motor"),
        MapConv("run_state", mi="2.p.3", parent="motor", map={
            0: "stop", 1: "opening", 2: "closing"
        }),
        Converter("battery", "sensor", mi="5.p.1"),  # percent
        Converter("motor_reverse", "switch", mi="2.p.5", enabled=False),
        MapConv("battery_charging", "binary_sensor", mi="5.p.2", map={
            1: True, 2: False, 3: False,
        }, enabled=False),
        BoolConv("light", "binary_sensor", mi="3.p.11")
    ],
}, {
    3789: ["PTX", "Mesh Double Wall Switch", "090615.switch.meshk2"],
    "spec": [
        Converter("channel_1", "switch", mi="2.p.1"),
        Converter("channel_2", "switch", mi="3.p.1"),
    ],
}, {
    3788: ["PTX", "Mesh Triple Wall Switch", "090615.switch.meshk3"],
    "spec": [
        Converter("channel_1", "switch", mi="2.p.1"),
        Converter("channel_2", "switch", mi="3.p.1"),
        Converter("channel_3", "switch", mi="4.p.1"),
    ],
}, {
    6379: ["Xiaomi", "Mesh Wall Switch (Neutral Wire)", "XMQBKG01LM"],
    "spec": [
        Converter("switch", "switch", mi="2.p.1"),
        Converter("led", "switch", mi="7.p.1", enabled=False),
        BoolConv("wireless", "switch", mi="2.p.2", enabled=False),
        Converter("action", "sensor", enabled=False),
        ButtonMIConv("button", mi="6.e.1", value=1),
        MapConv("device_fault", mi="2.p.3", map={
            0: "nofaults", 1: "overtemperature", 2: "overload",
            3: "overtemperature-overload"
        }),
    ],
}, {
    6380: ["Xiaomi", "Mesh Double Wall Switch (Neutral Wire)", "XMQBKG02LM"],
    "spec": [
        Converter("channel_1", "switch", mi="2.p.1"),
        Converter("channel_2", "switch", mi="3.p.1"),
        Converter("led", "switch", mi="5.p.1", enabled=False),
        BoolConv("wireless_1", "switch", mi="2.p.2", enabled=False),
        BoolConv("wireless_2", "switch", mi="3.p.2", enabled=False),
        Converter("action", "sensor", enabled=False),
        ButtonMIConv("button_1", mi="6.e.1", value=1),
        ButtonMIConv("button_2", mi="7.e.1", value=1),
        MapConv("device_fault_1", mi="2.p.3", map={
            0: "nofaults", 1: "overtemperature", 2: "overload",
            3: "overtemperature-overload"
        }),
        MapConv("device_fault_2", mi="3.p.3", map={
            0: "nofaults", 1: "overtemperature", 2: "overload",
            3: "overtemperature-overload"
        }),
    ],
}, {
    6381: ["Xiaomi", "Mesh Triple Wall Switch (Neutral Wire)", "XMQBKG03LM"],
    "spec": [
        Converter("channel_1", "switch", mi="2.p.1"),
        Converter("channel_2", "switch", mi="3.p.1"),
        Converter("channel_3", "switch", mi="4.p.1"),
        Converter("led", "switch", mi="9.p.1", enabled=False),
        BoolConv("wireless_1", "switch", mi="2.p.2", enabled=False),
        BoolConv("wireless_2", "switch", mi="3.p.2", enabled=False),
        BoolConv("wireless_3", "switch", mi="4.p.2", enabled=False),
        Converter("action", "sensor", enabled=False),
        ButtonMIConv("button_1", mi="6.e.1", value=1),
        ButtonMIConv("button_2", mi="7.e.1", value=1),
        ButtonMIConv("button_3", mi="8.e.1", value=1),
        MapConv("device_fault_1", mi="2.p.3", map={
            0: "nofaults", 1: "overtemperature", 2: "overload",
            3: "overtemperature-overload"
        }),
        MapConv("device_fault_2", mi="3.p.3", map={
            0: "nofaults", 1: "overtemperature", 2: "overload",
            3: "overtemperature-overload"
        }),
        MapConv("device_fault_3", mi="4.p.3", map={
            0: "nofaults", 1: "overtemperature", 2: "overload",
            3: "overtemperature-overload"
        }),
    ],
}, {
    5195: ["YKGC", "LS Smart Curtain Motor", "LSCL"],
    "spec": [
        MapConv("motor", "cover", mi="2.p.1", map={0: "stop", 1: "open", 2: "close"}),
        Converter("target_position", mi="2.p.6"),
        CurtainPosConv("position", mi="2.p.2", parent="motor"),
        Converter("motor_reverse", "switch", mi="2.p.5", enabled=False),
        BoolConv("on", "switch", mi="2.p.9"),
    ],
}, {
    10356: ["ZiQing", "IZQ Presence Sensor Lite", "IZQ-24"],
    "spec": [
        BoolConv("occupancy", "binary_sensor", mi="2.p.1"),
        MathConv("no_one_determine_time", "number", mi="2.p.2", min=0, max=10000),
        MathConv("has_someone_duration", "sensor", mi="2.p.3"),
        MathConv("idle_time", "sensor", mi="2.p.4", multiply=60),
        MathConv("illuminance", "sensor", mi="2.p.5"),
        MathConv("distance", "sensor", mi="2.p.6"),

        Converter("led", "switch", mi="3.p.1", enabled=True),
        MathConv("detect_range", "number", mi="3.p.2", min=0, max=8),
        Converter("pir", "switch", mi="3.p.3", enabled=True),

        MapConv("occupancy_status", "sensor", mi="2.p.1", map={
            0: "NoOne", 1: "EnterIn", 2: "SmallMove", 3: "MicroMove", 4: "Approaching",
            5: "MoveAway"
        }),
    ],
}, {
    10441: ["Linptech", "Presence Sensor ES1", "ES1ZB"],  # linp.sensor_occupy.hb01
    "spec": [
        # occupancy sensors
        BoolConv("occupancy", "binary_sensor", mi="2.p.1"),
        MathConv("occupancy_duration", "sensor", mi="2.p.3", multiply=60),  # minutes
        MathConv("occupancy_distance", "sensor", mi="3.p.3"),
        MathConv("idle_time", "sensor", mi="2.p.4", multiply=60),  # minutes

        # occupancy settings
        MathConv("occupancy_timeout", "number", mi="2.p.2", min=0, max=10000),

        MaskConv("distance_00_08", "switch", mi="3.p.2", mask=1),
        MaskConv("distance_08_15", "switch", mi="3.p.2", mask=2),
        MaskConv("distance_15_23", "switch", mi="3.p.2", mask=4),
        MaskConv("distance_23_30", "switch", mi="3.p.2", mask=8),
        MaskConv("distance_30_38", "switch", mi="3.p.2", mask=16),
        MaskConv("distance_38_45", "switch", mi="3.p.2", mask=32),
        MaskConv("distance_45_53", "switch", mi="3.p.2", mask=64),
        MaskConv("distance_53_60", "switch", mi="3.p.2", mask=128),

        # other sensors
        Converter("illuminance", "sensor", mi="2.p.5"),

        # approach/away event
        EventConv("approach_away", mi="3.e.1"),
        MapConv("action", "sensor", mi="3.p.1", map={0: "", 1: "approach", 2: "away"}),
        MathConv("approach_distance", "number", mi="3.p.4", min=1, max=5),

        Converter("led", "switch", mi="4.p.1"),
    ],
}, {
    # https://github.com/AlexxIT/XiaomiGateway3/issues/835
    # https://miot-spec.org/miot-spec-v2/instance?type=urn:miot-spec-v2:device:switch:0000A003:lemesh-sw1a02:1:0000C808
    3001: ["LeMesh", "Switch Sensor", "lemesh.switch.sw1a02"],
    "spec": [
        Converter("switch", "switch", mi="2.p.1"),  # bool
        BoolConv("led", "switch", mi="5.p.1", enabled=False),  # uint8
    ],
}, {
    # https://home.miot-spec.com/s/10789
    10789: ["Zxgs", "Mesh Two Color Scene Light", "zxgs.light.bdcl01"],
    "spec": [
        Converter("light", "light", mi="2.p.1"),
        BrightnessConv("brightness", mi="2.p.2", parent="light", max=100),
        ColorTempKelvin("color_temp", mi="2.p.3", parent="light", mink=2700, maxk=6500),
    ],
}, {
    6084: ["Leishi", "NVC Smart Light Source Module Switch", "wy0a09"],
    "spec": [
        Converter("light", "light", mi="2.p.1"),
        BrightnessConv("brightness", mi="2.p.2", parent="light", max=100),
        ColorTempKelvin("color_temp", mi="2.p.3", parent="light"),
    ],
}, {
<<<<<<< HEAD
    # https://home.miot-spec.com/s/giot.plug.v3shsm
    10920: ["Unknown", "Mesh Smart Plug V3", "giot.plug.v3shsm"],
    "spec": [
        Converter("plug", "switch", mi="2.p.1"),
        BoolConv("inching_mode","switch", mi="2.p.2"),
        MapConv("power_on_state", "select", mi="2.p.3", map={0:"off",1:"on",2:"same_as_before"}),

        # Inching mode
        MapConv("inching_switch_default_state", "select", mi="3.p.1", map={False:"normally_off",True:"normally_on"}),
        MathConv("inching_time", "number", mi="3.p.2",multiply=0.5, min=1, max=7199,round=1),

        # LED
        MapConv("led", "select", mi="4.p.1", map={
            0: "follow_switch", 
            1: "opposite_to_switch", 
            2: "normally_off", 
            3: "normally_on"
        })
=======
    # A third party module widely used in small brand wall switches
    # https://home.miot-spec.com/s/6514
    6514: ["Unknown", "Mesh Single Wall Switch (with N)", "babai.switch.201m"],
    "spec": [
        Converter("channel", "switch", mi="2.p.1"),

        # Either Default/Wireless or Default/Atom, depending on hardware
        BoolConv("wireless", "switch", mi="2.p.2", enabled=False),
    ]
}, {
    # A third party module widely used in small brand wall switches
    # https://home.miot-spec.com/s/6528
    6528: ["Unknown", "Mesh Double Wall Switch (with N)", "babai.switch.202m"],
    "spec": [
        Converter("channel_1", "switch", mi="2.p.1"),
        Converter("channel_2", "switch", mi="3.p.1"),

        # Either Default/Wireless or Default/Atom, depending on hardware
        BoolConv("wireless_1", "switch", mi="2.p.2", enabled=False),
        BoolConv("wireless_2", "switch", mi="3.p.2", enabled=False),
    ]
}, {
    # A third party module widely used in small brand wall switches
    # https://home.miot-spec.com/s/6529
    6529: ["Unknown", "Mesh Triple Wall Switch (with N)", "babai.switch.203m"],
    "spec": [
        Converter("channel_1", "switch", mi="2.p.1"),
        Converter("channel_2", "switch", mi="3.p.1"),
        Converter("channel_3", "switch", mi="4.p.1"),

        # Either Default/Wireless or Default/Atom, depending on hardware
        BoolConv("wireless_1", "switch", mi="2.p.2", enabled=False),
        BoolConv("wireless_2", "switch", mi="3.p.2", enabled=False),
        BoolConv("wireless_3", "switch", mi="4.p.2", enabled=False),
    ]
}, {
    # A third party module widely used in small brand wall switches
    # https://home.miot-spec.com/s/7219
    7219: ["Unknown", "Mesh Single Wall Switch (no N)", "babai.switch.201ml"],
    "spec":[
        Converter("channel", "switch", mi="2.p.1"),

        # Either Default/Wireless or Default/Atom, depending on hardware
        BoolConv("wireless", "switch", mi="2.p.2", enabled=False),
    ]
}, {
    # A third party module widely used in small brand wall switches
    # https://home.miot-spec.com/s/7220
    7220: ["Unknown", "Mesh Double Wall Switch (no N)", "babai.switch.202ml"],
    "spec": [
        Converter("channel_1", "switch", mi="2.p.1"),
        Converter("channel_2", "switch", mi="3.p.1"),

        # Either Default/Wireless or Default/Atom, depending on hardware
        BoolConv("wireless_1", "switch", mi="2.p.2", enabled=False),
        BoolConv("wireless_2", "switch", mi="3.p.2", enabled=False),
    ]
}, {
    # A third party module widely used in small brand wall switches
    # https://home.miot-spec.com/s/7221
    7221: ["Unknown", "Mesh Triple Wall Switch (no N)", "babai.switch.203ml"],
    "spec": [
        Converter("channel_1", "switch", mi="2.p.1"),
        Converter("channel_2", "switch", mi="3.p.1"),
        Converter("channel_3", "switch", mi="4.p.1"),

        # Either Default/Wireless or Default/Atom, depending on hardware
        BoolConv("wireless_1", "switch", mi="2.p.2", enabled=False),
        BoolConv("wireless_2", "switch", mi="3.p.2", enabled=False),
        BoolConv("wireless_3", "switch", mi="4.p.2", enabled=False),
>>>>>>> 4cc6756f
    ]
}, {
    "default": "mesh",  # default Mesh device
    "spec": [
        Converter("switch", "switch", mi="2.p.1", enabled=None),  # bool
    ],
}]<|MERGE_RESOLUTION|>--- conflicted
+++ resolved
@@ -1869,7 +1869,6 @@
         ColorTempKelvin("color_temp", mi="2.p.3", parent="light"),
     ],
 }, {
-<<<<<<< HEAD
     # https://home.miot-spec.com/s/giot.plug.v3shsm
     10920: ["Unknown", "Mesh Smart Plug V3", "giot.plug.v3shsm"],
     "spec": [
@@ -1888,7 +1887,8 @@
             2: "normally_off", 
             3: "normally_on"
         })
-=======
+    ]
+}, {
     # A third party module widely used in small brand wall switches
     # https://home.miot-spec.com/s/6514
     6514: ["Unknown", "Mesh Single Wall Switch (with N)", "babai.switch.201m"],
@@ -1959,7 +1959,6 @@
         BoolConv("wireless_1", "switch", mi="2.p.2", enabled=False),
         BoolConv("wireless_2", "switch", mi="3.p.2", enabled=False),
         BoolConv("wireless_3", "switch", mi="4.p.2", enabled=False),
->>>>>>> 4cc6756f
     ]
 }, {
     "default": "mesh",  # default Mesh device
