--- conflicted
+++ resolved
@@ -6,12 +6,7 @@
   "issue_tracker": "https://github.com/AlexxIT/XiaomiGateway3/issues",
   "codeowners": ["@AlexxIT"],
   "dependencies": ["http"],
-<<<<<<< HEAD
   "requirements": [],
-  "version": "1.5.0",
-=======
-  "requirements": ["paho-mqtt>=1.5.0"],
   "version": "1.5.1",
->>>>>>> 9e7ac4f7
   "iot_class": "local_push"
 }